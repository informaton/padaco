--- conflicted
+++ resolved
@@ -937,17 +937,12 @@
             end
             dissolve(resultsTextH,2.5);
             this.showReady();
-<<<<<<< HEAD
         end
         
         %> @brief Hides the panel of centroid interaction controls.  For
         %> example, the forward and back buttons that appear in between the
         %> two axes.
         %> @param Instance of PAStatTool
-=======
-        end        
-        
->>>>>>> 08c316ed
         function hideCentroidControls(this)
             set(this.handles.panel_controlCentroid,'visible','off'); 
             % add a context menu now to primary axes
