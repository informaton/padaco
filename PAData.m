% ======================================================================
%> @file PAData.cpp
%> @brief Accelerometer data loading class.
% ======================================================================
%> @brief The PAData class helps loads and stores accelerometer data used in the
%> physical activity monitoring project.  The project is aimed at reducing
%> obesity and improving health in children.
% ======================================================================
classdef PAData < handle
    properties(Constant)
        NUM_PSD_BANDS = 5;
    end
    properties
        %> @brief Type of acceleration stored; can be
        %> - @c raw This is not processed
        %> - @c count This is preprocessed
        %> - @c all - This is both @c raw and @c count accel fields.
        %> - @c none No data loaded.
        accelType;
        %> @brief Structure of count and raw accelerations structs (x,y,z).  Fields are:
        %> - @c raw Structure of raw x,y,z accelerations.  Fields are:
        %> @li x x-axis
        %> @li y y-axis
        %> @li z z-axis
        %> - @c count Structure of actigraph derived counts for x,y,z acceleration readings.  Fields are:
        %> @li x x-axis
        %> @li y y-axis
        %> @li z z-axis
        %> @li vecMag vectorMagnitude
        accel;
        
        %> @brief Structure of usage states determined from the following axes counts:
        %> @li x x-axis
        %> @li y y-axis
        %> @li z z-axis
        %> @li vecMag vectorMagnitude
        usage;
        
        %> @brief Structure of power spectral densities for count and raw accelerations structs (x,y,z).  Fields are:
        %> - @c frames PSD of the data currently in the @c @b frames member
        %> variable.
        %> - @c count Structure of actigraph derived counts for x,y,z acceleration readings.  Fields are:
        %> @li x x-axis
        %> @li y y-axis
        %> @li z z-axis
        %> @li vecMag vectorMagnitude
        %> - @c raw Structure of raw x,y,z accelerations.  Fields are:
        %> @li x x-axis
        %> @li y y-axis
        %> @li z z-axis
        psd;
        
        %> @brief Structure of inclinometer values.  Fields include:
        %> @li off
        %> @li standing
        %> @li sitting
        %> @li lying
        inclinometer;
        %> @brief Steps - unknown?  Maybe pedometer type reading?
        steps;
        % - Removed on 12/15/2014 - @brief Magnitude of tri-axis acceleration vectors.
        % vecMag;
        %> @brief Time of day (HH:MM:SS) of sample reading
        timeStamp;
        %> @brief Luminance levels.
        lux;
        %> @brief Start Time
        startTime;
        %> @brief Start Date
        startDate;
        %> @brief stop Time
        stopTime;
        %> @brief stop Date
        stopDate;
        %> Durtion of the sampled data in seconds.
        durationSec;
        %> @brief The numeric value for each date time sample provided by
        %> the file name.
        dateTimeNum;
        
        %> @brief Numeric values for date time sample for the start of
        %> extracted features.
        startDatenums;
        %> @brief Numeric values for date time sample for when the extracted features stop/end.
        stopDatenums;
        
        %> @brief Struct of line handle properties corresponding to the
        %> fields of linehandle.  These are derived from the input files
        %> loaded by the PAData class.
        lineproperty;
        
        label;
        color;
        offset;
        scale;
        visible;
        yDelta;
        
        %> @brief Identifier (string) for the file data that was loaded.
        %> @note See getStudyIDFromBasename()
        studyID;
        
    end
    
    properties (Access = protected)
        %> @brief Pathname of file containing accelerometer data.
        pathname;
        %> @brief Name of file containing accelerometer data that is loaded.
        filename;
        
        %> Current window.  Current position in the raw data.
        %> The first window is '1' (i.e. not zero because this is MATLAB programming)
        curWindow;
        %> Number of samples contained in the data (accelRaw.x)
        durSamples;
        %> @brief Defined in the accelerometer's file output and converted to seconds.
        %> This is, most likely, the sampling rate of the output file.
        countPeriodSec;
        %> @brief Window duration (in seconds).
        %> This can be adjusted by the user, but is 30 s by default.
        windowDurSec;
        
        %> @brief Initial aggregation duration in minutes.  Frames are
        %comprised of consecutive aggregated windows of data.
        aggregateDurMin;
        
        %> @brief Frame duration minute's units.  Features are extracted
        %from frames.
        %> @note  Frame duration is calculated as
        %> obj.frameDurMin+obj.frameDurHour*60
        frameDurMin;
        %> @brief Frame duration hour's units.  Features are extracted from frames.
        %> @note  Frame duration is calculated as
        %> obj.frameDurMin+obj.frameDurHour*60
        frameDurHour;        
        
        %> @brief Number of bins that the time series data can be aggregated
        %> into.  It is calculated as the ceiling of the study's duration in
        %> minutes divided by aggregate duration in minutes.
        numBins;
        
        %> @brief
        bins;
        
        %> @brief Selected signal (e.g. count vector magnitude) at frame rate.
        frames;
        
        %> @brief The label or tag line of the signal from which frames was
        %> populated with.  (i.e. the original data that was framed and
        %> placed in the member variable @c frames
        frames_signalTagLine;
        
        %> @brief Mode of usage state vector (i.e. taken from getUsageActivity) for current frame rate.
        usageFrames;        
        
        %> @brief Struct of rules for classifying usage state.
        %> See getDefaultParameters for initial values.
        usageStateRules;        
        
        %> @brief Number of frames that the time series data can be aggregated
        %> into.  It is calculated as the ceiling of the study's duration in
        %> minutes divided by the current frame duration in minutes.
        numFrames;
        
        %> @brief Struct of features as extracted from frames.
        features;
        
        %> @brief Sample rate of time series data.
        sampleRate;
        
        % Flags for determining if counts and or raw data is loaded.
        hasCounts
        hasRaw;
    end
    
    methods
        
        % ======================================================================
        %> @brief Constructor for PAData class.
        %> @param fullFilenameOrPath Either
        %> - (1) the full filename (i.e. with pathname) of accelerometer data to load.
        %> - or (2) the path that contains raw accelerometer data stored in
        %> binary file(s) - Firmware versions 2.5 or 3.1 only.
        %> @param pStruct Optional struct of parameters to use.  If it is not
        %> included then parameters from getDefaultParameters method are used.
        %> @retval Instance of PAData.
        % fullFile = '~/Google Drive/work/Stanford - Pediatrics/sampledata/female child 1 second epoch.csv'
        % =================================================================
        function obj = PAData(fullFilenameOrPath,pStruct)
            obj.pathname =[];
            obj.filename = [];
            
            if(nargin<2 || isempty(pStruct))
                pStruct = obj.getDefaultParameters();
            end
            
            obj.hasCounts = false;
            obj.hasRaw = false;
            obj.accelType = 'none';
            obj.startDatenums = [];
            
            obj.durationSec = 0;  %ensures we get valid, non-empty values from  getWindowCount() when we do not have any data loaded.
            % Can summarize these with defaults from below...last f(X) call.
            %            obj.aggregateDurMin = 1;
            %            obj.frameDurMin = 0;
            %            obj.frameDurHour = 1;
            %            obj.curWindow = 1;
            %            obj.windowDurSec = 60*5;  %this is the window size
            fields = fieldnames(pStruct);
            for f=1:numel(fields)
                
                %need to make sure we are not overwriting the filename we just
                %brought in
                if(~strcmpi(fields{f},'pathname') && ~strcmpi(fields{f},'filename'))
                    obj.(fields{f}) = pStruct.(fields{f});
                end
            end
            
            obj.curWindow = 1;  %don't use current window until after a file has been loaded.
            
            obj.numBins = 0;
            obj.bins = [];
            obj.numFrames = 0;
            obj.features = [];
            
            % Removed in place of getSampleRate()
            %            obj.sampleRate.accelRaw = 40;
            %            obj.sampleRate.inclinometer = 40;
            %            obj.sampleRate.lux = 40;
            %            obj.sampleRate.vecMag = 40;
            
            
            if(isdir(fullFilenameOrPath))
                obj.pathname = fullFilenameOrPath;
                obj.loadPathOfRawBinary(obj.pathname);
                
            elseif(exist(fullFilenameOrPath,'file'))
                [p,name,ext] = fileparts(fullFilenameOrPath);
                if(isempty(p))
                    obj.pathname = pwd;
                else
                    obj.pathname = p;
                end
                obj.filename = strcat(name,ext);
                obj.loadFile();
            end
            
            obj.setCurWindow(pStruct.curWindow);
        end
        
        % ======================================================================
        %> @brief Returns a structure of PAData's time series data.
        %> @param obj Instance of PAData.
        %> @param structType Optional string identifying the type of data to obtain the
        %> offset from.  Can be
        %> @li @c timeSeries (default)
        %> @li @c features
        %> @li @c bins
        %> @retval A 2x1 vector with start, stop range of the current window returned as
        %> samples beginning with 1 for the first sample.  The second value
        %> (i.e. the stop sample) is capped at the current value of
        %> getDurationSamples().
        %> @note This uses instance variables windowDurSec, curWindow, and sampleRate to
        %> determine the sample range for the current window.
        % =================================================================
        function correctedWindowRange = getCurWindowRange(obj,structType)
            if(nargin<2 || isempty(structType))
                structType = 'timeSeries';
            end
            
            correctedWindowRange = obj.getCurUncorrectedWindowRange(structType);
            
            switch structType
                case 'timeSeries'
                    maxValue = obj.getDurationSamples();
                case 'bins'
                    maxValue = obj.getBinCount();
                case 'features'
                    maxValue = obj.getFrameCount();
                otherwise
                    fprintf('This structure type is not handled (%s).\n',structType);
                    maxValue = nan;
            end
            correctedWindowRange(2) = min([correctedWindowRange(2),maxValue]);
        end
        
        % ======================================================================
        %> @brief Returns the current windows range
        %> @param obj Instance of PAData.
        %> @param structType Optional string identifying the type of data to obtain the
        %> offset from.  Can be
        %> @li @c timeSeries (default)
        %> @li @c features
        %> @li @c bins
        %> @retval A 2x1 vector with start, stop range of the current window returned as
        %> samples beginning with 1 for the first sample.
        %> @note This uses instance variables windowDurSec, curWindow, and sampleRate to
        %> determine the sample range for the current window.  The first
        %> value is floored and the second is ceil'ed.
        % =================================================================
        function windowRange = getCurUncorrectedWindowRange(obj,structType)
            if(nargin<2 || isempty(structType))
                structType = 'timeSeries';
            end
            
            windowResolution = obj.getSamplesPerWindow(structType);
            windowRange = (obj.curWindow-1)*windowResolution+[1,windowResolution];
            windowRange = [floor(windowRange(1)), ceil(windowRange(2))];
        end
        
        % ======================================================================
        %> @brief Returns the number of sample units (samples, bins, frames) for the
        %> for the current window resolution (duration in seconds).
        %> @param obj Instance of PAData.
        %> @param structType Optional string identifying the type of data to obtain the
        %> offset from.  Can be
        %> @li @c timeSeries (default) - units are sample points
        %> @li @c features - units are frames
        %> @li @c bins - units are bins
        %> @retval Number of samples, frames, or bins per window display;
        %not necessarily an integer result; can be a fraction.
        %> @note Calcuation based on instance variables windowDurSec and
        %> sampleRate
        function windowDur = getSamplesPerWindow(obj,structType)
            if(nargin<2 || isempty(structType))
                structType = 'timeSeries';
            end
            windowDur = obj.windowDurSec*obj.getWindowSamplerate(structType);
        end
        
        % --------------------------------------------------------------------
        %> @brief Returns the sampling rate for the current window display selection
        %> @param obj Instance of PAData
        %> @param structType Optional string identifying the type of data to obtain the
        %> offset from.  Can be
        %> @li @c timeSeries (default) - sample units are sample points
        %> @li @c features - sample units are frames
        %> @li @c bins - sample units are bins
        %> @retval Sample rate of the data being viewed in Hz.
        % --------------------------------------------------------------------
        function windowRate = getWindowSamplerate(obj,structType)
            if(nargin<2 || isempty(structType))
                structType = 'timeSeries';
            end
            
            switch structType
                case 'timeSeries'
                    windowRate = obj.getSampleRate();
                case 'bins'
                    windowRate = obj.getBinRate();
                case 'features'
                    windowRate = obj.getFrameRate();
                otherwise
                    fprintf('This structure type is not handled (%s).\n',structType);
            end
        end
        
        % --------------------------------------------------------------------
        %> @brief Returns the samplerate of the x-axis accelerometer.
        %> @param obj Instance of PAData
        %> @retval fs Sample rate of the x-axis accelerometer.
        % --------------------------------------------------------------------
        function fs = getSampleRate(obj)
            fs = obj.sampleRate;
        end
        
        function [x, varargout] = getCountsPerMinute(obj, signalToGet)
            if(obj.hasCounts && obj.durationSec>0)
                secPerMin = 60;
                samplesPerSec =  obj.getSampleRate();
                samplesPerMin = samplesPerSec*secPerMin;
                studyDurationSamples = obj.getDurationSamples();        
                
                if(nargin<2)
                    signalToGet = [];
                else
                    signalToGet = intersect(signalToGet,{'x','y','z','vecMag'});
                end
                %just get one of them.  
                if(~isempty(signalToGet))
                    x = sum(obj.accel.count.(signalToGet))/studyDurationSamples*samplesPerMin;
                else
                    x = sum(obj.accel.count.x)/studyDurationSamples*samplesPerMin;
                    y = sum(obj.accel.count.y)/studyDurationSamples*samplesPerMin;
                    z = sum(obj.accel.count.z)/studyDurationSamples*samplesPerMin;
                    vecMag = sum(obj.accel.count.vecMag)/studyDurationSamples*samplesPerMin;
                    if(nargout==1)
                        x = [x,y,z,vecMag];
                    else
                        if(nargout>1)
                            varargout{1} = y;
                            if(nargout>2)
                                varargout{2} = z;
                                if(nargout>3)
                                    varargout{3} = vecMag;
                                end
                            end
                        end
                    end
                end
            else
                x = [];
                varargout = cell(1,nargout-1);
            end
        end
        
        
        function usageRules = getUsageClassificationRules(this)
            usageRules = this.usageStateRules();
        end
        
        %> @brief Updates the usage state rules with an input struct.  
        %> @param
        %> @param
        function didSet = setUsageClassificationRules(this, ruleStruct)
            didSet = false;
            try
                if(isstruct(ruleStruct))
                    this.usageStateRules = this.updateStructWithStruct(this.usageStateRules, ruleStruct);
                    didSet = true;
                end
            catch me
                showME(me);
                didSet = false;
            end            
        end
        
        % --------------------------------------------------------------------
        %> @brief Returns the frame rate in units of frames/second.
        %> @param obj Instance of PAData
        %> @retval fs Frames rate in Hz.
        % --------------------------------------------------------------------
        function fs = getFrameRate(obj)
            [frameDurationMinutes, frameDurationHours] = obj.getFrameDuration();
            frameDurationSeconds = frameDurationMinutes*60+frameDurationHours*60*60;
            fs = 1/frameDurationSeconds;
        end
        
        % --------------------------------------------------------------------
        %> @brief Returns the aggregate bin rate in units of aggregate bins/second.
        %> @param obj Instance of PAData
        %> @retval fs Aggregate bins per second.
        % --------------------------------------------------------------------
        function fs = getBinRate(obj)
            fs = 1/60/obj.aggregateDurMin;
        end
        
        % --------------------------------------------------------------------
        %> @brief Set the current window for the instance variable accelObj
        %> (PAData)
        %> @param obj Instance of PAData
        %> @param window The window to set curWindow to.
        %> @retval curWindow The current value of instance variable curWindow.
        %> @note If the input argument for window is negative or exceeds
        %> the maximum window value for the time series data, then it is not used
        %> and the curWindow value is retained, and also returned.
        % --------------------------------------------------------------------
        function curWindow = setCurWindow(obj,window)
            if(window>0 && window<=obj.getWindowCount())
                obj.curWindow = window;
            end
            %returns the current window, wether it be 'window' or not.
            curWindow = obj.getCurWindow();
        end
        
        % --------------------------------------------------------------------
        %> @brief Returns the current window.
        %> @param obj Instance of PAData
        %> @retval curWindow The current window;
        % --------------------------------------------------------------------
        function curWindow = getCurWindow(obj)
            curWindow = obj.curWindow;
        end
        
        % --------------------------------------------------------------------
        %> @brief Set the aggregate duration (in minutes) instance variable.
        %> @param obj Instance of PAData
        %> @param aggregateDurationMin The aggregate duration to set aggregateDurMin to.
        %> @retval aggregateDurationMin The current value of instance variable aggregateDurMin.
        %> @note If the input argument for aggregateDurationMin is negative or exceeds
        %> the current frame duration value (in minutes), then it is not used
        %> and the current frame duration is retained (and also returned).
        % --------------------------------------------------------------------
        function aggregateDurationMin = setAggregateDurationMinutes(obj,aggregateDurationMin)
            if(aggregateDurationMin>0 && aggregateDurationMin<=obj.getFrameDurationInMinutes())
                obj.aggregateDurMin = aggregateDurationMin;
            end
            %returns the current frame duration, whether it be 'frameDurationMin' or not.
            aggregateDurationMin = obj.getAggregateDurationInMinutes();
        end
        
        % --------------------------------------------------------------------
        %> @brief Returns the current aggregate duration in minutes.
        %> @param obj Instance of PAData
        %> @retval aggregateDuration The current window;
        % --------------------------------------------------------------------
        function aggregateDuration = getAggregateDurationInMinutes(obj)
            aggregateDuration = obj.aggregateDurMin;
        end
        
        % --------------------------------------------------------------------
        %> @brief Returns the total number of aggregated bins the data can be divided
        %> into based on frame rate and the duration of the time series data.
        %> @param obj Instance of PAData
        %> @retval binCount The total number of frames contained in the data.
        %> @note In the case of data size is not broken perfectly into frames, but has an incomplete frame, the
        %> window count is rounded down.  For example, if the frame duration 1 min, and the study is 1.5 minutes long, then
        %> the frame count is 1.
        % --------------------------------------------------------------------
        function binCount = getBinCount(obj)
            binCount = floor(obj.durationSec/60/obj.getAggregateDurationInMinutes());
        end
        
        %> @brief Returns studyID instance variable.
        %> @param Instance of PAData
        %> @param Optional output format for the study id.  Can be
        %> - 'string'
        %> - 'numeric'
        %> @retval Study ID that identifies the data (i.e. what or who it is
        %> attributed to).
        function studyID = getStudyID(obj,outputType)
            studyID = obj.studyID;
            if(~isempty(studyID) && nargin>1)
                if(strcmpi(outputType,'string') && isnumeric(studyID))
                    studyID = num2str(studyID);
                elseif(strcmpi(outputType,'numeric') && ischar(studyID))
                    studyID = str2double(studyID);
                else
                    fprintf(1,'Warning:  Unknown outut format passed to getStudyID()\n');
                end
            end
        end
        
        % --------------------------------------------------------------------
        %> @brief Set the frame duration (in minutes) instance variable.
        %> @param obj Instance of PAData
        %> @param frameDurationMin The frame duration to set frameDurMin to.
        %> @retval frameDurationMin The current value of instance variable frameDurMin.
        %> @note If the input argument for frameDurationMin is negative or exceeds
        %> the maximum duration of data, then it is not used
        %> and the current frame duration is retained (and also returned).
        % --------------------------------------------------------------------
        function frameDurationMin = setFrameDurationMinutes(obj,frameDurationMin)
            if(frameDurationMin>=0 && frameDurationMin<=obj.durationSec/60 && (frameDurationMin>0 || obj.frameDurHour>0)) % Make sure we have non-zero duration frames
                obj.frameDurMin = frameDurationMin;
            end
            %returns the current frame duration, whether it be 'frameDurationMin' or not.
            [frameDurationMin,~] = obj.getFrameDuration();
        end
        
        % --------------------------------------------------------------------
        %> @brief Set the frame duration (hours) instance variable.
        %> @param obj Instance of PAData
        %> @param frameDurationHours The frame duration to set frameDurHours instance variable to.
        %> @retval frameDurationHours The current value of instance variable frameDurHour.
        %> @note If the input argument for frameDurationHours is negative or exceeds
        %> the maximum duration of data, then it is not used
        %> and the current frame duration is retained (and also returned).
        % --------------------------------------------------------------------
        function frameDurationHours = setFrameDurationHours(obj,frameDurationHours)
            if(frameDurationHours>=0 && frameDurationHours<=obj.durationSec/60/60 && (frameDurationHours>0 || obj.frameDurMin>0))  % Make sure we have non-zero duration frames
                obj.frameDurHour = frameDurationHours;
            end
            %returns the current frame duration, whether it be 'frameDurationMin' or not.
            [~,frameDurationHours] = obj.getFrameDuration();
            
        end
        
        % --------------------------------------------------------------------
        %> @brief Returns the frame duration (in hours and minutes)
        %> @param obj Instance of PAData
        %> @retval curFrameDurationMin The current frame duration minutes field;
        %> @retval curFramDurationHour The current frame duration hours field;
        % --------------------------------------------------------------------
        function [curFrameDurationMin, curFrameDurationHour] = getFrameDuration(obj)
            curFrameDurationMin = obj.frameDurMin;
            curFrameDurationHour = obj.frameDurHour;
        end
        
        
        function frameDurationHours = getFrameDurationInHours(obj)
            [curFrameDurationMin, curFrameDurationHour] = obj.getFrameDuration();
            frameDurationHours = curFrameDurationMin/60+curFrameDurationHour;
        end
        
        
        function frameDurationMin = getFrameDurationInMinutes(obj)
            [curFrameDurationMin, curFrameDurationHour] = obj.getFrameDuration();
            frameDurationMin = curFrameDurationMin+curFrameDurationHour*60;
        end
        
        % --------------------------------------------------------------------
        %> @brief Returns the total number of frames the data can be divided
        %> into evenly based on frame rate and the duration of the time series data.
        %> @param obj Instance of PAData
        %> @retval frameCount The total number of frames contained in the data.
        %> @note In the case of data size is not broken perfectly into frames, but has an incomplete frame, the
        %> window count is rounded down (floor).  For example, if the frame duration 1 min, and the study is 1.5 minutes long, then
        %> the frame count is 1.
        % --------------------------------------------------------------------
        function frameCount = getFrameCount(obj)
            [frameDurationMinutes, frameDurationHours] = obj.getFrameDuration();
            frameDurationSeconds = frameDurationMinutes*60+frameDurationHours*60*60;
            frameCount = floor(obj.durationSec/frameDurationSeconds);
        end
        
        % --------------------------------------------------------------------
        %> @brief Returns the number of samples contained in the time series data.
        %> @param obj Instance of PAData
        %> @retval durationSamp Number of elements contained in durSamples instance var
        %> (initialized by number of elements in accelRaw.x
        % --------------------------------------------------------------------
        function durationSamp = getDurationSamples(obj)
            durationSamp = obj.durSamples;
        end
        
        % --------------------------------------------------------------------
        %> @brief Set the window duration value in seconds.  This is the
        %> displays window size (i.e. one window shown at a time), in seconds.
        %> @param obj Instance of PAData
        %> @param durSec Duration in seconds.  Must be positive.  Value is first
        %> rounded to ensure it is an integer.
        %> @retval durSec Window duration in seconds of obj.
        %> @note Instance variable curWindow is recalculated based on new
        %> window duration.
        % --------------------------------------------------------------------
        function durSec = setWindowDurSec(obj,durSec)
            durSec = round(durSec);
            if(durSec>0)
                % requires the current windowDurSec value be initialized
                % already.
                windowRange = obj.getCurWindowRange();
                obj.windowDurSec = durSec;
                
                %calculate the current window based on the start sample using
                %the previous versions window
                obj.setCurWindow(obj.sample2window(windowRange(1)));
            else
                durSec = obj.windowDurSec;
            end
        end
        
        % --------------------------------------------------------------------
        %> @brief Returns the visible instance variable
        %> @param obj Instance of PAData
        %> @param structType String specifying the structure type of label to retrieve.
        %> Possible values include (all are included if this is not)
        %> @li @c timeSeries (default)
        %> @li @c features
        %> @li @c bins
        %> @retval visibileStruct A struct of obj's visible field values
        % --------------------------------------------------------------------
        function visibleStruct = getVisible(obj,structType)
            if(nargin<2)
                structType = [];
            end
            visibleStruct = obj.getPropertyStruct('visible',structType);
        end
        
        
        % --------------------------------------------------------------------
        %> @brief Returns the color instance variable
        %> @param obj Instance of PAData
        %> @param structType String specifying the structure type of label to retrieve.
        %> Possible values include (all are included if this is not)
        %> @li @c timeSeries (default)
        %> @li @c features
        %> @li @c bins
        %> @retval colorStruct A struct of color values correspodning to the time series
        %> fields of obj.color.
        % --------------------------------------------------------------------
        function colorStruct = getColor(obj,structType)
            if(nargin<2)
                structType = [];
            end
            
            colorStruct = obj.getPropertyStruct('color',structType);
        end
        
        % --------------------------------------------------------------------
        %> @brief Returns the scale instance variable
        %> @param obj Instance of PAData
        %> @param structType String specifying the structure type of label to retrieve.
        %> Possible values include (all are included if this not):
        %> @li @c timeSeries (default)
        %> @li @c features
        %> @li @c bins
        %> @retval scaleStruct A struct of scalar values correspodning to the time series
        %> fields of obj.scale.
        % --------------------------------------------------------------------
        function scaleStruct = getScale(obj,structType)
            if(nargin<2)
                structType = [];
            end
            scaleStruct = obj.getPropertyStruct('scale',structType);
        end
        
        % --------------------------------------------------------------------
        %> @brief Returns the offset instance variable
        %> @param obj Instance of PAData
        %> @param structType String specifying the structure type of label to retrieve.
        %> Possible values include (all are included if this not):
        %> @li @c timeSeries (default)
        %> @li @c features
        %> @li @c bins
        %> @retval offsetStruct A struct of scalar values correspodning to the struct type
        %> fields of obj.offset.
        % --------------------------------------------------------------------
        function offsetStruct = getOffset(obj,structType)
            if(nargin<2)
                structType = [];
            end
            offsetStruct = obj.getPropertyStruct('offset',structType);
        end
        
        % --------------------------------------------------------------------
        %> @brief Returns the label instance variable
        %> @param obj Instance of PAData
        %> @param structType String specifying the structure type of label to retrieve.
        %> Possible values include:
        %> @li @c timeSeries (default)
        %> @li @c features
        %> @li @c bins
        %> @retval labelStruct A struct of string values which serve to label the correspodning to the time series
        %> fields of obj.label.
        % --------------------------------------------------------------------
        function labelStruct = getLabel(obj,structType)
            
            if(nargin<2)
                structType = [];
            end
            
            labelStruct = obj.getPropertyStruct('label',structType);
        end
        
        %> @brief Retuns the accelType that is not set.  This is useful in
        %> later removing unwanted accel fields.
        %> @param obj Instance of PAData.
        %> @param accelTypeStr (optional) String that can be used in place
        %> of obj.accelType for determining the current accel type to find
        %> the opposing accel type of (i.e. the offAccelType).
        %> @retval offAccelType Enumerated type which is either
        %> - @c count When accelType is @c raw
        %> - @c raw When accelType is @c count
        %> - @c [] All other cases.
        function offAccelType = getOffAccelType(obj,accelTypeStr)
            if(nargin<2 || isempty(accelTypeStr))
                accelTypeStr = obj.accelType;
            end
            if(strcmpi(accelTypeStr,'count'))
                offAccelType = 'raw';
            elseif(strcmpi(accelTypeStr,'raw'))
                offAccelType = 'count';
            elseif(strcmpi(accelTypeStr,'all'))
                offAccelType = [];
            elseif(strcmpi(accelTypeTypeStr,'none'))
                offAccelType = [];
            else
                fprintf('Unrecognized accelTypeStr (%s)\n',accelTypeStr);
                offAccelType = [];
            end
        end
        
        % --------------------------------------------------------------------
        %> @brief Returns the visible instance variable
        %> @param obj Instance of PAData
        %> @param propertyName Name of instance variable being requested.
        %> @param structType String specifying the structure type of label to retrieve.
        %> Possible values include (all are included if this is not)
        %> @li @c timeSeries (default)
        %> @li @c features
        %> @li @c bins
        %> @retval visibileStruct A struct of obj's visible field values
        % --------------------------------------------------------------------
        function propertyStruct = getPropertyStruct(obj,propertyName,structType)
            if(nargin<3 || isempty(structType))
                propertyStruct = obj.(propertyName);
            else
                
                propertyStruct = obj.(propertyName).(structType);
                
            end
        end
        
        function prunedStruct = pruneStruct(obj,accelStruct)
            % curtail unwanted acceleration type.
            prunedStruct = accelStruct;
            if(isfield(accelStruct,'accel'))
                offAccelType = obj.getOffAccelType();
                if(isfield(accelStruct.accel,offAccelType))
                    prunedStruct.accel = rmfield(accelStruct.accel,offAccelType);
                end
            end
        end
        
        % --------------------------------------------------------------------
        %> @brief Sets the offset instance variable for a particular sub
        %> field.
        %> @param obj Instance of PAData
        %> @param fieldName Dynamic field name to set in the 'offset' struct.
        %> @note For example if fieldName = 'timeSeries.vecMag' then
        %> obj.offset.timeSeries.vecMag = newOffset; is evaluated.
        %> @param newOffset y-axis offset to set obj.offset.(fieldName) to.
        % --------------------------------------------------------------------
        function varargout = setOffset(obj,fieldName,newOffset)
            eval(['obj.offset.',fieldName,' = ',num2str(newOffset),';']);
            if(nargout>0)
                varargout = cell(1,nargout);
            end
        end
        
        % --------------------------------------------------------------------
        %> @brief Sets the scale instance variable for a particular sub
        %> field.
        %> @param obj Instance of PAData
        %> @param fieldName Dynamic field name to set in the 'scale' struct.
        %> @note For example if fieldName = 'timeSeries.vecMag' then
        %> obj.scale.timeSeries.vecMag = newScale; is evaluated.
        %> @param newScale Scalar value to set obj.scale.(fieldName) to.
        % --------------------------------------------------------------------
        function varargout = setScale(obj,fieldName,newScale)
            eval(['obj.scale.',fieldName,' = ',num2str(newScale),';']);
            if(nargout>0)
                varargout = cell(1,nargout);
            end
        end
        
        % --------------------------------------------------------------------
        %> @brief Sets the color instance variable for a particular sub
        %> field.
        %> @param obj Instance of PAData
        %> @param fieldName Dynamic field name to set in the 'color' struct.
        %> @note For example if fieldName = 'timeSeries.accel.vecMag' then
        %> obj.color.timeSerie.accel.vecMag = newColor; is evaluated.
        %> @param newColor 1x3 vector to set obj.color.(fieldName) to.
        % --------------------------------------------------------------------
        function varargout = setColor(obj,fieldName,newColor)
            eval(['obj.color.',fieldName,'.color = [',num2str(newColor),']',';']);
            if(nargout>0)
                varargout = cell(1,nargout);
            end
        end
        
        % --------------------------------------------------------------------
        %> @brief Sets the visible instance variable for a particular sub
        %> field.
        %> @param obj Instance of PAData
        %> @param fieldName Dynamic field name to set in the 'visible' struct.
        %> @param newVisibilityStr Visibility property value.
        %> @note Valid values include
        %> - @c on
        %> - @c off
        % --------------------------------------------------------------------
        function varargout = setVisible(obj,fieldName,newVisibilityStr)
            if(strcmpi(newVisibilityStr,'on')||strcmpi(newVisibilityStr,'off'))
                eval(['obj.visible.',fieldName,'.visible = ''',newVisibilityStr,''';']);
            else
                fprintf('An invaled argument was passed for the visibility (i.e. visible) parameter.  (%s)\n',newVisibilityStr);
            end
            if(nargout>0)
                varargout = cell(1,nargout);
            end
        end
        
        % --------------------------------------------------------------------
        %> @brief Sets the specified instance variable for a particular sub
        %> field.
        %> @param obj Instance of PAData
        %> @param propertyName instance variable to set the property of.
        %> @param fieldName Dynamic field name to set in the propertyName struct.
        %> @param propertyValueStr String value of property to set fieldName
        %> to.
        % --------------------------------------------------------------------
        function varargout = setProperty(obj,propertyName,fieldName,propertyValueStr)
            eval(['obj.',propertyName,'.',fieldName,'.propertyName = ',propertyValueStr,';']);
            if(nargout>0)
                varargout = cell(1,nargout);
            end
        end
        
        function accelType = getAccelType(obj)
            if(isempty(obj.accelType))
                accelType = 'none';
            else
                accelType = obj.accelType;
            end
            
        end
        
        % --------------------------------------------------------------------
        %> @brief Returns the total number of windows the data can be divided
        %> into based on sampling rate, window resolution (i.e. duration), and the size of the time
        %> series data.
        %> @param obj Instance of PAData
        %> @retval windowCount The maximum/last window allowed
        %> @note In the case of data size is not broken perfectly into windows, but has an incomplete window, the
        %> window count is rounded up.  For example, if the time series data is 10 s in duration and the window size is
        %> defined as 30 seconds, then the windowCount is 1.
        % --------------------------------------------------------------------
        function windowCount = getWindowCount(obj)
            windowCount = ceil(obj.durationSec/obj.windowDurSec);
        end
        
        % --------------------------------------------------------------------
        %> @brief Returns the start and stop datenums for the study.
        %> @param obj Instance of PAData
        %> @retval startstopnum A 1x2 vector.
        %> - startstopnum(1) The datenum of the study's start
        %> - startstopnum(2) The datenum of the study's end.
        % --------------------------------------------------------------------
        function startstopnum =  getStartStopDatenum(obj)
            startstopnum = [obj.dateTimeNum(1), obj.dateTimeNum(end)];
        end
        
        % ======================================================================
        %> @brief Returns the minimum and maximum amplitudes that can be
        %> displayed uner the current configuration.
        %> @param obj Instance of PAData.
        %> @retval yLim 1x2 vector containing ymin and ymax.
        % ======================================================================
        function yLim = getDisplayMinMax(obj)
            yLim = [0, 20 ]*obj.yDelta;
        end
        
        % ======================================================================
        %> @brief Returns the minmax value(s) for the object's (obj) time series data
        %> Returns either a structure or 1x2 vector of [min, max] values for the field
        %> specified.
        %> @param obj Instance of PAData.
        %> @param fieldType String value identifying the time series data to perform
        %> the minmax operation on.  Can be one of the following:
        %> - @b struct Returns a structure of minmax values with organization
        %> correspoding to that found by getStruct() instance method.
        %> - @b all Returns a 1x2 vector of the global minimum and maximum
        %> value found for any of the time series data stored in obj.
        %> - @b accel.count Returns a struct of minmax values for x,y, and z
        %and vecMag count fields.
        %> - @b accel.raw Returns a struct of minmax values for x,y, and z
        %and vecMag count fields.
        %> - @b lux Returns a 1x2 minmax vector for lux values.
        %> - @b inclinometer Returns a struct of minmax values for lux fields.
        %> - @b steps Returns a struct of minmax values for step fields.
        %> @retval minMax Minimum maximum values for each time series field
        %> contained in obj.getStruct() or a single 2x1 vector of min max
        %> values for the field name specified.
        % =================================================================
        function minMax = getMinmax(obj,fieldType)
            
            % get all data for all structs.
            dataStruct = obj.getStruct('all');
            
            if(nargin<2 || isempty(fieldType))
                fieldType = 'all';
            end
            
            % get all fields
            if(strcmpi(fieldType,'all'))
                minMax = obj.getRecurseMinmax(dataStruct);
            else
                
                % if it is not a struct (and is a 'string')
                % then get the value for it.
                if(~strcmpi(fieldType,'struct'))
                    dataStruct = dataStruct.(fieldType);
                end
                minMax = obj.minmax(dataStruct);
            end
        end
        
        % ======================================================================
        %> @brief Returns the filename, pathname, and full filename (pathname + filename) of
        %> the file that the accelerometer data was loaded from.
        %> @param obj Instance of PAData
        %> @retval filename The short filename of the accelerometer data.
        %> @retval pathname The pathname of the accelerometer data.
        %> @retval fullFilename The full filename of the accelerometer data.
        % =================================================================
        function [filename,pathname,fullFilename] = getFilename(obj)
            filename = obj.filename;
            pathname = obj.pathname;
            fullFilename = fullfile(obj.pathname,obj.filename);
        end
        
        
        % ======================================================================
        %> @brief Sets the pathname and filename instance variables using
        %> the input full filename.
        %> @param obj Instance of PAData
        %> @param fullfilename The full filenmae of the accelerometer data
        %> that will be set
        %> @retval success (T/F)
        %> -true: if fullfilename exists and is instance variables are set
        %> - false: otherwise
        %> @note See also getFilename()
        % =================================================================
        function success = setFullFilename(obj,fullfilename)
            if(exist(fullfilename,'file'))
                [obj.pathname, basename,ext] = fileparts(fullfilename);
                obj.filename = strcat(basename,ext);
                success = true;
            else
                success = false;
            end
            
        end
        
        % ======================================================================
        %> @brief Returns the full filename (pathname + filename) of
        %> the accelerometer data.
        %> @param obj Instance of PAData
        %> @retval fullFilename The full filenmae of the accelerometer data.
        %> @note See also getFilename()
        % =================================================================
        function fullFilename = getFullFilename(obj)
            [~,~,fullFilename] = obj.getFilename();
        end
        
        % ======================================================================
        %> @brief Returns the protected intance variable windowDurSec.
        %> @param obj Instance of PAData
        %> @retval windowDurationSec The value of windowDurSec
        % =================================================================
        function windowDurationSec = getWindowDurSec(obj)
            windowDurationSec = obj.windowDurSec();
        end
        
        
        % ======================================================================
        %> @brief Load CSV header values (start time, start date, and window
        %> period).
        %> @param obj Instance of PAData.
        %> @param fullFilename The full filename to open and examine.
        % =================================================================
        function loadFileHeader(obj,fullFilename)
            %  ------------ Data Table File Created By ActiGraph GT3XPlus ActiLife v6.9.2 Firmware v3.2.1 date format M/d/yyyy Filter Normal -----------
            %  Serial Number: NEO1C15110135
            %  Start Time 18:00:00
            %  Start Date 1/23/2014
            %  Window Period (hh:mm:ss) 00:00:01
            %  Download Time 12:59:00
            %  Download Date 1/24/2014
            %  Current Memory Address: 0
            %  Current Battery Voltage: 4.13     Mode = 61
            %  --------------------------------------------------
            fid = fopen(fullFilename,'r');
            if(fid>0)
                try
                    tline = fgetl(fid);
                    commentLine = '------------';
                    %make sure we are dealing with a file which has a header
                    if(strncmp(tline,commentLine, numel(commentLine)))
                        fs = regexp(tline,'.* at (\d+) Hz .*','tokens');
                        
                        fgetl(fid);
                        tline = fgetl(fid);
                        exp = regexp(tline,'^Start Time (.*)','tokens');
                        if(~isempty(exp))
                            obj.startTime = exp{1}{1};
                        else
                            obj.startTime = 'N/A';
                        end
                        %  Start Date 1/23/2014
                        tline = fgetl(fid);
                        obj.startDate = strrep(tline,'Start Date ','');
                        
                        % Window period (hh:mm:ss) 00:00:01
                        tline = fgetl(fid);
                        tmpPeriod = sscanf(tline,'Epoch Period (hh:mm:ss) %u:%u:%u');
                        obj.countPeriodSec = [3600,60,1]*tmpPeriod(:);
                        
                        if(~isempty(fs))
                            obj.sampleRate = str2double(fs{1}{1});
                        else
                            if(obj.countPeriodSec~=0)
                                obj.sampleRate = 1/obj.countPeriodSec;
                            else
                                obj.sampeRate = obj.countPeriodSec;
                            end
                        end
                        
                        
                        % Pull the following line from the file and convert hh:mm:ss
                        % to total seconds
                        %  Window Period (hh:mm:ss) 00:00:01
                        % [a, c]=fscanf(fid,'%*s %*s %*s %d:%d:%d');  %
                        % This causes a read of the second line as well->
                        % which is very strange.  So don't use this way.
                        % obj.countPeriodSec = [3600 60 1]* a;
                                                
                        tline = fgetl(fid);
                        exp = regexp(tline,'^Download Time (.*)','tokens');
                        if(~isempty(exp))
                            obj.stopTime = exp{1}{1};
                        else
                            obj.stopTime = 'N/A';
                        end
                        %  Download Date 1/23/2014
                        tline = fgetl(fid);
                        obj.stopDate = strrep(tline,'Download Date ','');                       
                        
                        

                    else
                        % unset - we don't know - assume 1 per second
                        obj.countPeriodSec = 1;
                        obj.startTime = 'N/A';
                        obj.startDate = 'N/A';
                        fprintf(' File does not include header.  Default values set for start date and countPeriodSec (1).\n');
                    end
                    fclose(fid);
                catch me
                    showME(me);
                end
            end
        end
        
        % ======================================================================
        %> @brief Returns header values as a single, printable string.
        %> Results include
        %> - Filename
        %> - Duration ([dd] Days, [hh] hr [mm] min [ss] sec]
        %> - Window count
        %> - Start Date
        %> - Start Time
        %> @param obj Instance of PAData.
        %> @retval headerStr Character array listing header fields and
        %> corresponding values.  Field and values are separated by colon (:),
        %> while field:values are separated from each other with newlines (\n).
        % =================================================================
        function headerStr = getHeaderAsString(obj)
            numTabs = 16;
            durStr = strrep(strrep(strrep(strrep(datestr(datenum([0 0 0 0 0 obj.durationSec]),['\n',repmat('\t',1,numTabs),'dd x1\tHH x2\n',repmat('\t',1,numTabs),'MM x3\tSS x4']),'x1','days'),'x2','hr'),'x3','min'),'x4','sec');
            %            windowPeriod = datestr(datenum([0 0 0 0 0 obj.countPeriodSec]),'HH:MM:SS');
            %            obj.getWindowCount,windowPeriod
            
            headerStr = sprintf('Filename:\t%s\nStart Date: %s\nStart Time: %s\nDuration:\t%s\n\nSample Rate:\t%u Hz',...
                obj.filename,obj.startDate,obj.startTime,durStr,obj.getSampleRate());
        end
        
        % ======================================================================
        %> @brief Loads an accelerometer data file.
        %> @param obj Instance of PAData.
        %> @param fullfilename (optional) Full filename to load.  If this
        %> is not included, or does not exist, then the instance variables pathname and filename
        %> are used to identify the file to load.
        % =================================================================
        function didLoad = loadFile(obj,fullfilename)
            % Ensure that we have a negative number or some way of making sure
            % that we have sequential data (fill in all with Nan or -1 eg)
            didLoad = false;
            
            if(nargin<2 || ~exist(fullfilename,'file'))
                fullfilename = obj.getFullFilename();
                %filtercell = {'*.csv','semicolon separated data';'*.*','All files (*.*)'};
                %msg = 'Select the .csv file';
                %fullfilename = uigetfullfile(filtercell,pwd,msg);
            end
            
            % Have one file version for counts...
            if(exist(fullfilename,'file'))
                [pathName, baseName, ext] = fileparts(fullfilename);
                obj.studyID = obj.getStudyIDFromBasename(baseName);
                
                if(strcmpi(ext,'.gt3x'))
                    didLoad = obj.loadGT3XFile(fullfilename);
                else
                    %Always load the count data first, just because it holds the
                    %lux and such
                    fullCountFilename = fullfile(pathName,strcat(baseName,'.csv'));
                    
                    if(exist(fullCountFilename,'file'))
                        
                        didLoad = obj.loadCountFile(fullCountFilename);
                        
                        if(didLoad)
                            obj.accelType = 'count'; % this is modified, below, to 'all' if a
                            % a raw acceleration file (.csv or
                            % .bin) is being loaded, in which
                            % case the count data is replaced
                            % with the raw data.
                        end
                        obj.hasCounts = didLoad;
                    end
                    
                    % For .raw files, load the count data first so that it can
                    % then be reshaped by the sampling rate found in .raw
                    if(strcmpi(ext,'.raw'))
                        if(~exist(fullCountFilename,'file'))
                             obj.loadFileHeader(fullfilename);
                        end
                        loadFast = true;
                        didLoad = obj.loadRawCSVFile(fullfilename,loadFast);
                        obj.hasRaw = didLoad;
                    elseif(strcmpi(ext,'.bin'))
                        %determine firmware version
                        %                        infoFile = fullfile(pathName,strcat(baseName,'.info.txt'));
                        infoFile = fullfile(pathName,'info.txt');
                        
                        % Is it a padaco exported raw bin file?  
                        if(~exist(infoFile,'file'))
                            obj.hasRaw = obj.loadPadacoRawBinFile(fullfilename);
                        else
                            %load meta data from info.txt
                            [infoStruct, firmwareVersion] = obj.parseInfoTxt(infoFile);
                            
                            
                            %%%%%%%%%%%%%%%%%%%%%%%%%%%%%%%%%%%%%%%%%%%%%%%%%%%%%%%%%
                            % Ensure firmware version is either 2.2.1, 2.5.0 or 3.1.0
                            %%%%%%%%%%%%%%%%%%%%%%%%%%%%%%%%%%%%%%%%%%%%%%%%%%%%%%%%%
                            if(strcmp(firmwareVersion,'2.5.0')||strcmp(firmwareVersion,'3.1.0') || strcmp(firmwareVersion,'2.2.1') || strcmp(firmwareVersion,'1.5.0'))
                                obj.setFullFilename(fullfilename);
                                obj.sampleRate = str2double(infoStruct.Sample_Rate);
                                
                                % Version 2.5.0 firmware
                                if(strcmp(firmwareVersion,'2.5.0'))
                                    
                                    unitsTimePerDay = 24*3600*10^7;
                                    matlabDateTimeOffset = 365+1+1;  %367, 365 days for the first year + 1 day for the first month + 1 day for the first day of the month
                                    %start, stop and delta date nums
                                    binStartDatenum = str2double(infoStruct.Start_Date)/unitsTimePerDay+matlabDateTimeOffset;
                                    
                                    if(~isempty(obj.startDate))
                                        countStartDatenum = datenum(strcat(obj.startDate,{' '},obj.startTime),'mm/dd/yyyy HH:MM:SS');
                                        
                                        if(binStartDatenum~=countStartDatenum)
                                            fprintf('There is a discrepancy between the start date-time in the count file and the binary file.  I''m not sure what is going to happen because of this.\n');
                                        end
                                    else
                                        
                                    end
                                    
                                    
                                    didLoad = obj.loadRawActivityBinFile(fullfilename,firmwareVersion);
                                    
                                    obj.durationSec = floor(obj.getDurationSamples()/obj.sampleRate);
                                    
                                    binDatenumDelta = datenum([0,0,0,0,0,1/obj.sampleRate]);
                                    binStopDatenum = datenum(binDatenumDelta*obj.durSamples)+binStartDatenum;
                                    synthDateVec = datevec(binStartDatenum:binDatenumDelta:binStopDatenum);
                                    synthDateVec(:,6) = round(synthDateVec(:,6)*1000)/1000;
                                    
                                    %This takes 2.0 seconds!
                                    obj.dateTimeNum = datenum(synthDateVec);
                                    
                                    % Version 3.1.0 firmware                                % Version 2.2.1 firmware
                                    
                                elseif(strcmp(firmwareVersion,'3.1.0') || strcmp(firmwareVersion,'2.2.1') || strcmp(firmwareVersion,'1.5.0'))
                                    didLoad = obj.loadRawActivityBinFile(fullfilename,firmwareVersion);
                                else
                                    didLoad = false;
                                end
                                obj.hasRaw = didLoad;
                                
                            else
                                
                                % for future firmware version loaders
                                % Not 2.2.1, 2.5.0 or 3.1.0 - skip - cannot handle right now.
                                fprintf(1,'Firmware version (%s) either not found or unrecognized in %s.\n',firmwareVersion,infoFile);
                                obj.hasRaw = false;
                            end
                        end
                    end
                end
            else
                didLoad = false;
            end
            
            if(obj.hasRaw && obj.hasCounts)
                obj.accelType = 'all';
            elseif(obj.hasRaw)
                obj.accelType = 'raw';
                obj.setVisible('lux','off');
                obj.setVisible('steps','off');
                obj.setVisible('inclinometer.standing','off');
                obj.setVisible('inclinometer.sitting','off');
                obj.setVisible('inclinometer.lying','off');
                obj.setVisible('inclinometer.off','off');
            elseif(obj.hasCounts)
                obj.accelType = 'count';
            else
                obj.accelType = [];
            end
            
            if(obj.hasCounts || obj.hasRaw)
                obj.classifyUsageForAllAxes();
            end
        end
        
        % ======================================================================
        %> @brief Loads an accelerometer "count" data file.
        %> @param obj Instance of PAData.
        %> @param fullCountFilename The full (i.e. with path) filename to load.
        % =================================================================
        function didLoad = loadCountFile(obj,fullCountFilename)
            if(exist(fullCountFilename,'file'))
                fid = fopen(fullCountFilename,'r');
                if(fid>0)
                    try
                        obj.loadFileHeader(fullCountFilename);
                        %                        delimiter = ',';
                        % header = 'Date	 Time	 Axis1	Axis2	Axis3	Steps	Lux	Inclinometer Off	Inclinometer Standing	Inclinometer Sitting	Inclinometer Lying	Vector Magnitude';
                        headerLines = 11; %number of lines to skip
                        % Date,Time,Axis1,Axis2,Axis3,Steps,Lux,Inclinometer Off,Inclinometer Standing,Inclinometer Sitting,Inclinometer Lying,Vector Magnitude
                        
                        %scanFormat = '%s %s %u16 %u16 %u16 %u8 %u8 %u8 %u8 %u8 %u8 %f32';
                        % 1/23/2014 18:00:00.000, --> MM/DD/YYYY HH:MM:SS.FFF,
                        %                        scanFormat = '%u8/%u8/%u16,%u8:%u8:%u8,%u16,%u16,%u16,%u8,%u8,%u8,%u8,%u8,%u8,%f32';
                        %                        scanFormat = '%f/%f/%f %f:%f:%f %u16 %u16 %u16 %u8 %u8 %u8 %u8 %u8 %u8 %f32';
                        %                        tmpDataCell = textscan(fid,scanFormat,'headerlines',headerLines);
                        %                        tic
                        
                        scanFormat = '%2d/%2d/%4d,%2d:%2d:%2d,%d,%d,%d,%d,%d,%1d,%1d,%1d,%1d,%f32';
                        frewind(fid);
                        for f=1:headerLines
                            fgetl(fid);
                        end
                        A  = fread(fid,'*char');
                        tmpDataCell = textscan(A, scanFormat);
                        
                        %                        scanFormat = '%[^,],%[^,],%d,%d,%d,%d,%d,%1d,%1d,%1d,%1d,%f32';
                        
                        % This takes 7.16 seconds
                        %                        tmpDataCell = textscan(fid,scanFormat,'delimiter',delimiter,'headerlines',headerLines);
                        %                        toc
                        %This takes 13.1 seconds
                        %                        for f=1:headerLines
                        %                            fgetl(fid);
                        %                        end
                        %
                        %                        fseek(fid,558,'bof');
                        %                        tic
                        %                        A=fscanf(fid,'%2d%*c%2d%*c%4d,%2d%*c%2d%*c%2d,%d,%d,%d,%d,%d,%1d,%1d,%1d,%1d,%f',[16,inf])';
                        %
                        %                        toc
                        
                        %Date time handling
                        %                        dateTime = strcat(tmpDataCell{1},{' '},tmpDataCell{2});
                        % dateVecFound = round(datevec(dateTime,'mm/dd/yyyy HH:MM:SS'));
                        dateVecFound = double([tmpDataCell{3},tmpDataCell{1},tmpDataCell{2},tmpDataCell{4},tmpDataCell{5},tmpDataCell{6}]);
                        samplesFound = size(dateVecFound,1);
                        
                        startDateNum = datenum(strcat(obj.startDate,{' '},obj.startTime),'mm/dd/yyyy HH:MM:SS');
                        stopDateNum = datenum(dateVecFound(end,:));
                        
                        windowDateNumDelta = datenum([0,0,0,0,0,obj.countPeriodSec]);
                        
                        missingValue = nan;
                        
                        % NOTE:  Chopping off the first six columns: date time values;
                        tmpDataCell(1:6) = [];
                        
                        % The following call to mergedCell ensures the data
                        % is chronologically ordered and data is not
                        % missing.
                        [dataCell, obj.dateTimeNum] = obj.mergedCell(startDateNum,stopDateNum,windowDateNumDelta,dateVecFound,tmpDataCell,missingValue);
                       
                        tmpDataCell = []; %free up this memory;
                        
                        %MATLAB has some strange behaviour with date num -
                        %looks to be a precision problem
                        %math.
                        %                        dateTimeDelta2 = diff([datenum(2010,1,1,1,1,10),datenum(2010,1,1,1,1,11)]);
                        %                        dateTimeDelta2 = datenum(2010,1,1,1,1,11)-datenum(2010,1,1,1,1,10); % or this one
                        %                        dateTimeDelta = datenum(0,0,0,0,0,1);
                        %                        dateTimeDelta == dateTimeDelta2  %what is going on here???
                        
                        obj.durSamples = numel(obj.dateTimeNum);
                        numMissing = obj.getDurationSamples() - samplesFound;
                        
                        if(obj.getDurationSamples()==samplesFound)
                            fprintf('%d rows loaded from %s\n',samplesFound,fullCountFilename);
                        else
                            if(numMissing>0)
                                fprintf('%d rows loaded from %s.  However %u rows were expected.  %u missing samples are being filled in as %s.\n',samplesFound,fullCountFilename,numMissing,num2str(missingValue));
                            else
                                fprintf('This case is not handled yet.\n');
                                fprintf('%d rows loaded from %s.  However %u rows were expected.  %u missing samples are being filled in as %s.\n',samplesFound,fullCountFilename,numMissing,num2str(missingValue));
                            end
                        end
                        
                        obj.accel.count.x = dataCell{1};
                        obj.accel.count.y = dataCell{2};
                        obj.accel.count.z = dataCell{3};
                        
                        obj.steps = dataCell{4}; %what are steps?
                        obj.lux = dataCell{5}; %0 to 612 - a measure of lumins...
                        obj.inclinometer.standing = dataCell{7};
                        obj.inclinometer.sitting = dataCell{8};
                        obj.inclinometer.lying = dataCell{9};
                        obj.inclinometer.off = dataCell{6};
                        
                        %                        inclinometerMat = cell2mat(dataCell(6:9));
                        %                        unique(inclinometerMat,'rows');
                        obj.accel.count.vecMag = dataCell{10};
                        
                        %either use countPeriodSec or use samplerate.
                        if(obj.countPeriodSec>0)
                            obj.sampleRate = 1/obj.countPeriodSec;
                            obj.durationSec = floor(obj.getDurationSamples()*obj.countPeriodSec);
                        else
                            fprintf('There was an error when loading the window period second value (non-positive value found in %s).\n',fullCountFilename);
                            obj.durationSec = 0;
                        end
                        fclose(fid);
                        didLoad = true;
                    catch me
                        showME(me);
                        fclose(fid);
                        didLoad = false;
                    end
                else
                    fprintf('Warning - could not open %s for reading!\n',fullCountFilename);
                    didLoad = false;
                end
            else
                fprintf('Warning - %s does not exist!\n',fullCountFilename);
                didLoad = false;
            end
        end
        
        
        % ======================================================================
        %> @brief Loads an accelerometer raw data file.  This function is
        %> intended to be called from loadFile() to ensure that
        %> loadCountFile is called in advance to guarantee that the auxialiary
        %> sensor measurements are loaded into the object (obj).  The
        %> auxialiary measures (e.g. lux, steps) are upsampled to the
        %> sampling rate of the raw data (typically 40 Hz).
        %> @param obj Instance of PAData.
        %> @param fullRawCSVFilename The full (i.e. with path) filename for raw data to load.
        % =================================================================
        function didLoad = loadRawCSVFile(obj,fullRawCSVFilename, loadFastOption)
            if(nargin<3 || isempty(loadFastOption))
                loadFastOption = false;
            end
            if(exist(fullRawCSVFilename,'file'))
                try
                    if(exist('loadrawcsv','file')==3) % If the mex file exists and is compiled
                    %if(exist('loadrawcsv','file')==-3) % If the mex file exists and is compiled
                        tic
                        rawMat = loadrawcsv(fullRawCSVFilename, loadFastOption)';  %loadrawcsv loads rows as columns so we need to transpose the results.
                        toc
                        %Date time handling
                        if(loadFastOption)
                            tmpDataCell = {rawMat(:,1),rawMat(:,2),rawMat(:,3)};
                        else
                            dateVecFound = double([rawMat(:,3),rawMat(:,1),rawMat(:,2),rawMat(:,4),rawMat(:,5),rawMat(:,6)]);
                            tmpDataCell = {rawMat(:,7),rawMat(:,8),rawMat(:,9)};
                        end
                    else
                        fid = fopen(fullRawCSVFilename,'r');
                        if(fid>0)
                            delimiter = ',';
                            % header = 'Date	 Time	 Axis1	Axis2	Axis3
                            headerLines = 11; %number of lines to skip
                            %                        scanFormat = '%s %f32 %f32 %f32'; %load as a 'single' (not double) floating-point number
                            if(loadFastOption)
                                scanFormat = '%*f/%*f/%*f %*f:%*f:%*f %f32 %f32 %f32';
                            else
                                scanFormat = '%f/%f/%f %f:%f:%f %f32 %f32 %f32';
                            end
                            tic
                            tmpDataCell = textscan(fid,scanFormat,'delimiter',delimiter,'headerlines',headerLines);
                            toc
                            %Date time handling
                            
                            if(~loadFastOption)
                                dateVecFound = double([tmpDataCell{3},tmpDataCell{1},tmpDataCell{2},tmpDataCell{4},tmpDataCell{5},tmpDataCell{6}]);
                                %dateVecFound = datevec(tmpDataCell{1},'mm/dd/yyyy HH:MM:SS.FFF');
                                
                                % NOTE:  Chopping off the first six columns: date time values;
                                tmpDataCell(1:6) = [];
                            end
                            
                            fclose(fid);
                       
                        else
                            fprintf('Warning - could not open %s for reading!\n',fullRawCSVFilename);
                            % didLoad = false;
                            MException('MATLAB:Padaco:FileIO','Could not open file for reading');
                        end
                    end
                    
                    samplesFound = numel(tmpDataCell{1}); %size(dateVecFound,1);
                    
                    %start, stop and delta date nums
                    startDateNum = datenum(strcat(obj.startDate,{' '},obj.startTime),'mm/dd/yyyy HH:MM:SS');
                    windowDateNumDelta = datenum([0,0,0,0,0,1/obj.sampleRate]);
                    missingValue = nan;
                    
                    if(loadFastOption)
                        stopDateNum = datenum(strcat(obj.stopDate,{' '},obj.stopTime),'mm/dd/yyyy HH:MM:SS');
                        obj.dateTimeNum = obj.datespace(startDateNum,stopDateNum,windowDateNumDelta);
                        obj.dateTimeNum(end)=[];  %remove the very last sample, since it is not actually recorded in the dataset, but represents when the data was downloaded, which happens one sample after the device stops.
                    else
                        stopDateNum = datenum(dateVecFound(end,:));
                        [tmpDataCell, obj.dateTimeNum] = obj.mergedCell(startDateNum,stopDateNum,windowDateNumDelta,dateVecFound,tmpDataCell,missingValue);                        
                    end

                    obj.durSamples = numel(obj.dateTimeNum);
                    obj.durationSec = floor(obj.getDurationSamples()/obj.sampleRate);

                    numMissing = obj.getDurationSamples() - samplesFound;

                    obj.setRawXYZ(tmpDataCell{1},tmpDataCell{2},tmpDataCell{3});
                    
                    if(obj.getDurationSamples()==samplesFound)
                        fprintf('%d rows loaded from %s\n',samplesFound,fullRawCSVFilename);
                    else
                        if(numMissing>0)
                            fprintf('%d rows loaded from %s.  However %u rows were expected.  %u missing samples are being filled in as %s.\n',samplesFound,fullRawCSVFilename,numMissing,num2str(missingValue));
                        else
                            fprintf('This case is not handled yet.\n');
                            fprintf('%d rows loaded from %s.  However %u rows were expected.  %u missing samples are being filled in as %s.\n',samplesFound,fullRawCSVFilename,numMissing,num2str(missingValue));
                        end
                    end
                    
                    % No longer thing resampling count data is the way to
                    % go here.
                    if(obj.hasCounts)
                        obj.resampleCountData();
                    end
                    didLoad = true;
                catch me
                    showME(me);
                    didLoad = false;
                    if(exist('fid','var'))
                        fclose(fid);
                    end
                end
            else
                fprintf('Warning - %s does not exist!\n',fullRawCSVFilename);
                didLoad = false;
            end
        end
        
        % ======================================================================
        %> @brief Loads an accelerometer's raw data from binary files stored
        %> in the path name given.
        %> @param obj Instance of PAData.
        %> @param pathWithRawBinaryFiles Name of the path (a string) that
        %> contains raw acceleromater data stored in one or more binary files.
        %> @note Currently, only two firmware versions are supported:
        %> - 2.5.0
        %> - 3.1.0
        function didLoad = loadGT3XFile(obj, fullFilename)
            
            if(exist(fullFilename,'file'))
                [pathName, baseName, ext] = fileparts(fullFilename);
                tmpDir = fullfile(pathName,baseName);
                if(~strcmpi(ext,'.gt3x'))
                    fprintf('Warning: Expecting the extension ''.gt3x'', but found ''%s'' instead\n',ext);
                end
                if(exist(tmpDir,'dir'))
                    SUCCESS =  true;
                else
                    [SUCCESS,MESSAGE,~] = mkdir(tmpDir);
                end
                
                if(~SUCCESS)
                    fprintf('Unable to make a temporary folder (%s) to extract the file %s.%s\n.  The following error was generated by the O/S:\t%s\n',tmpDir, baseName, ext,MESSAGE);
                    didLoad = false;
                else
                    unzip(fullFilename, tmpDir);
                    didLoad = obj.loadPathOfRawBinary(tmpDir);
                end
            else
                didLoad = false;
            end
        end
        
        % ======================================================================
        %> @brief Loads an accelerometer's raw data from binary files stored
        %> in the path name given.
        %> @param obj Instance of PAData.
        %> @param pathWithRawBinaryFiles Name of the path (a string) that
        %> contains raw acceleromater data stored in one or more binary files.
        %> @note Currently, only two firmware versions are supported:
        %> - 2.5.0
        %> - 3.1.0
        % =================================================================
        function didLoad = loadPathOfRawBinary(obj, pathWithRawBinaryFiles)
            infoFile = fullfile(pathWithRawBinaryFiles,'info.txt');
            
            %load meta data from info.txt
            [infoStruct, firmwareVersion] = obj.parseInfoTxt(infoFile);
            
            % Determine the specification
            
            % It is either 2.5.0 or 3.1.0
            if(strcmp(firmwareVersion,'2.5.0') || strcmp(firmwareVersion,'3.1.0')|| strcmp(firmwareVersion,'1.5.0'))
                if(strcmp(firmwareVersion,'2.5.0'))
                    fullBinFilename = fullfile(pathWithRawBinaryFiles,'activity.bin');
                elseif(strcmp(firmwareVersion,'3.1.0') || strcmp(firmwareVersion,'1.5.0') )
                    fullBinFilename = fullfile(pathWithRawBinaryFiles,'log.bin');
                else
                    % for future firmware version loaders
                    warndlg(sprintf('Attempting to load data from untested firmware version (%s)',firmwareVersion));
                    fullBinFilename = fullfile(pathWithRawBinaryFiles,'log.bin');
                end
                obj.setFullFilename(fullBinFilename);
                didLoad = obj.loadFile(fullBinFilename);
            else
                % Not 2.5.0 or 3.1.0 - skip - cannot handle right now.
                fprintf(1,'Firmware version (%s) either not found or unrecognized in %s.\n',firmwareVersion,infoFile);
                didLoad = false;
            end
        end
        
                
        % ======================================================================
        %> @brief Resamples previously loaded 'count' data to match sample rate of
        %> raw accelerometer data that has been loaded in a following step (see loadFile()).
        %> @param obj Instance of PAData.       %
        %> @note countPeriodSec, sampleRate, steps, lux, and accel values
        %> must be set in advance of this call.
        % ======================================================================
        function setRawXYZ(obj, rawXorXYZ, rawY, rawZ)
            if(nargin==2)
                if(size(rawXorXYZ,1)==3 && size(rawXorXYZ,2)>3)
                    rawXorXYZ = rawXorXYZ';
                end
                rawY = rawXorXYZ(:,2);
                rawZ = rawXorXYZ(:,3);
                rawX = rawXorXYZ(:,1);
            elseif(nargin==4)
                rawX = rawXorXYZ;
            end
            obj.accel.raw.x = rawX;
            obj.accel.raw.y = rawY;
            obj.accel.raw.z = rawZ;
            obj.accel.raw.vecMag = sqrt(obj.accel.raw.x.^2+obj.accel.raw.y.^2+obj.accel.raw.z.^2);
            obj.durSamples = numel(rawX);
        end

        
        % ======================================================================
        %> @brief Resamples previously loaded 'count' data to match sample rate of
        %> raw accelerometer data that has been loaded in a following step (see loadFile()).
        %> @param obj Instance of PAData.       %
        %> @note countPeriodSec, sampleRate, steps, lux, and accel values
        %> must be set in advance of this call.
        % ======================================================================
        function resampleCountData(obj)
            
            N = obj.countPeriodSec*obj.sampleRate;
            
            obj.accel.count.x = reshape(repmat(obj.accel.count.x(:),1,N)',[],1);
            obj.accel.count.y = reshape(repmat(obj.accel.count.y(:),1,N)',[],1);
            obj.accel.count.z = reshape(repmat(obj.accel.count.z(:),1,N)',[],1);
            obj.accel.count.vecMag = reshape(repmat(obj.accel.count.vecMag(:),1,N)',[],1);
            
            obj.steps = reshape(repmat(obj.steps(:),1,N)',[],1);
            obj.lux = reshape(repmat(obj.lux(:),1,N)',[],1);
            
            obj.inclinometer.standing = reshape(repmat(obj.inclinometer.standing(:)',N,1),[],1);
            obj.inclinometer.sitting = reshape(repmat(obj.inclinometer.sitting(:)',N,1),[],1);
            obj.inclinometer.lying = reshape(repmat(obj.inclinometer.lying(:)',N,1),[],1);
            obj.inclinometer.off = reshape(repmat(obj.inclinometer.off(:)',N,1),[],1);
            
            % obj.vecMag = reshape(repmat(obj.vecMag(:)',N,1),[],1);
            % derive vecMag from x, y, z axes directly...
            obj.accel.raw.vecMag = sqrt(obj.accel.raw.x.^2+obj.accel.raw.y.^2+obj.accel.raw.z.^2);
        end
        
        % ======================================================================
        %> @brief Calculates, and returns, the window for the given sample index of a signal.
        %> @param obj Instance of PAData.
        %> @param sample Sample point to discover the containing window of.
        %> @param windowDurSec Window duration in seconds (scalar) (optional)
        %> @param samplerate Sample rate of the data (optional)
        %> @retval window The window.
        % ======================================================================
        function window = sample2window(obj,sample,windowDurSec,samplerate)
            if(nargin<4)
                samplerate = obj.getSampleRate();
            end
            if(nargin<3)
                windowDurSec = obj.windowDurSec;
            end;
            window = ceil(sample/(windowDurSec*samplerate));
        end
        
        % ======================================================================
        %> @brief Returns the display window for the given datenum
        %> @param obj Instance of PAData.
        %> @param datenumSample A date number (datenum) that should be in the range of
        %> instance variable dateTimeNum
        %> @param structType String (optional) identifying the type of data to obtain the
        %> offset from.  Can be
        %> @li @c timeSeries (default) - units are sample points
        %> @li @c features - units are frames
        %> @li @c bins - units are bins
        %> @retval window The window.
        % ======================================================================
        function window = datenum2window(obj,datenumSample,structType)
            if(nargin<3 || isempty(structType))
                structType = 'timeSeries';
            end
            
            startstopDatenum = obj.getStartStopDatenum();
            elapsed_time = datenumSample - startstopDatenum(1);
            [y,m,d,h,mi,s] = datevec(elapsed_time);
            elapsedSec = [d, h, mi, s] * [24*60; 60; 1;1/60]*60;
            %            windowSamplerate = obj.getWindowSamplerate(structType);
            window = ceil(elapsedSec/obj.windowDurSec);
        end
        
        
        % ======================================================================
        %> @brief Returns the starting datenum for the window given.
        %> @param obj Instance of PAData.
        %> @param windowSample Index of the window to check.       %
        %> @retval dateNum the datenum value at the start of windowSample.
        %> @note The starting point is adjusted based on obj startDatenum
        %> value and its windowDurSec instance variable.
        % ======================================================================
        function dateNum = window2datenum(obj,windowSample)
            elapsed_time_sec = (windowSample-1) * obj.windowDurSec;
            startStopDatenum = obj.getStartStopDatenum();
            dateNum  = startStopDatenum(1)+datenum([0,0,0,0,0,elapsed_time_sec]);
        end
        
        
        
        % ======================================================================
        %> @brief Prefilters accelerometer data.
        %> @note Not currently implemented.
        %> @param obj Instance of PAData.
        %> @param method String name of the prefilter method.
        % ======================================================================
        function obj = prefilter(obj,method)
            fprintf('Prefiltering is not currently implemented\n');
            currentNumBins = floor((obj.durationSec/60)/obj.aggregateDurMin);
            if(currentNumBins~=obj.numBins)
                obj.numBins = currentNumBins;
                obj.bins = nan(obj.numBins,1);
            end
            
            switch(lower(method))
                case 'none'
                case 'rms'
                case 'median'
                case 'mean'
                case 'hash'
                otherwise
                    fprintf(1,'Unknown method (%s)\n',method);
            end
        end
        
        function frameableSamples = getFrameableSampleCount(obj)
            [frameDurMinutes, frameDurHours ] = obj.getFrameDuration();
            frameDurSeconds = frameDurMinutes*60+frameDurHours*60*60;
            frameCount = obj.getFrameCount();
            frameableSamples = frameCount*frameDurSeconds*obj.getSampleRate();
        end
        
        % ======================================================================
        %> @brief Extracts features from the identified signal using the
        %> given method.
        %> @param obj Instance of PAData.
        %> @param signalTagLine Tag identifying the signal to extract
        %> features from.  Default is 'accel.count.vecMag'
        %> @param method String name of the extraction method.  Possible
        %> values include:
        %> - c none
        %> - c all
        %> - c rms
        %> - c mean
        %> - c mad        
        %> - c median
        %> - c sum
        %> - c var
        %> - c std
        %> - c mode
        %> - c usagestate
        %> - c psd
        % ======================================================================
        function obj = extractFeature(obj,signalTagLine,method)
            if(nargin<3 || isempty(method))
                method = 'all';
                if(nargin<2 || isempty(signalTagLine))
                    signalTagLine = 'accel.count.vecMag';
                end
            end
            
            try
                data = obj.getStruct('all');
                data = eval(['data.',signalTagLine]);
                tagParts = strsplit(signalTagLine,'.');  %break it up and give me the 'vecMag' in the default case.
                axisName = tagParts{end};
                
                usageVec = obj.usage.(axisName);
            catch me                
                rethrow(me);  %this is just for debugging.
            end
            
            currentNumFrames = obj.getFrameCount();
            frameableSamples = obj.getFrameableSampleCount();
            
            % recalculate based on a change in frame size ...
            if(currentNumFrames~=obj.numFrames)
                obj.numFrames = currentNumFrames;
                
                numColumns = frameableSamples/obj.numFrames;  % This could go replace the '[]' in the reshape() methods below
                
                
                obj.features = [];
                dateNumIndices = 1:numColumns:frameableSamples;
                
                %take the first part
                obj.startDatenums = obj.dateTimeNum(dateNumIndices(1:end));
                
                %% This was another approach for calculating start and stop datenums,
                % but unfortunately it had complications when calculating
                % the total sample size and such...
                
                % dateNumIndices = 1:size(obj.frames,1):frameableSamples+size(obj.frames,1);
                % obj.startDatenums = obj.dateTimeNum(dateNumIndices(1:end-1));
                
                %obj.stopDatenums = obj.dateTimeNum(dateNumIndices(2:end)-1); %do it this way to have starts and stops different.
                
                % or equivalently :
                % obj.startDatenums = obj.dateTimeNum(1:size(obj.frames,1):frameableSamples);
                % obj.stopDatenums = obj.dateTimeNum(size(obj.frames,1):size(obj.frames,1):frameableSamples+size(obj.frames,1));
                
            else
                % otherwise just use the original
            end
            
            
            obj.usageFrames =  reshape(usageVec(1:frameableSamples),[],obj.numFrames);  %each frame consists of a column of data.  Consecutive columns represent consecutive frames.
                
            
            obj.frames =  reshape(data(1:frameableSamples),[],obj.numFrames);  %each frame consists of a column of data.  Consecutive columns represent consecutive frames.
            % Frames are stored in consecutive columns.  Thus the rows
            % represent the consecutive samples of data for that frame
            % Feature functions operate along columns (i.e. down the rows) and the output is then
            % transposed to produce a final, feature vector (1 row)
            data = obj.frames;
            obj.frames_signalTagLine = signalTagLine;
            
            switch(lower(method))
                case 'none'
                case 'all_sans_psd'
                    obj.features.rms = sqrt(mean(data.^2))';
                    obj.features.mean = mean(data)';
                    obj.features.meanad = mad(data,0)';
                    obj.features.medianad = mad(data,1)';
                    obj.features.median = median(data)';
                    obj.features.sum = sum(data)';
                    obj.features.var = var(data)';
                    obj.features.std = std(data)';
                    obj.features.mode = mode(data)';
                    obj.features.usagestate = mode(obj.usageFrames)';
                case 'all'
                    obj.features.rms = sqrt(mean(data.^2))';
                    obj.features.mean = mean(data)';
                    obj.features.meanad = mad(data,0)';
                    obj.features.medianad = mad(data,1)';
                    obj.features.median = median(data)';
                    obj.features.sum = sum(data)';
                    obj.features.var = var(data)';
                    obj.features.std = std(data)';
                    obj.features.mode = mode(data)';
                    obj.features.usagestate = mode(obj.usageFrames)';
                    obj.calculatePSD(signalTagLine);
                    %                    obj.features.count = obj.getCount(data)';
                case 'psd'
                    obj.calculatePSD(signalTagLine);        
                case 'usagestate'
                    obj.features.usagestate = mode(obj.usageFrames)'; 
                otherwise
                    featureVector = obj.calcFeatureVectorFromFrames(data,method);
                    if(~isempty(featureVector))
                         obj.features.(method) = featureVector;                      
                    else
                        
                    end
            end
        end
        
        
        %> @brief Calculates the PSD for the current frames and assigns the
        %> result to obj.psd.frames.  Will also assign
        %> obj.frames_signalTagLine to the signalTagLine argument when
        %> provided, otherwise the current value for
        %> obj.frames_signalTagLine is assumed to be correct and specific for
        %> the source of the frame data.  PSD bands are assigned to their
        %> named fields (e.g. psd_band_1) in the obj.features.(bandName)
        %> field.  
        function obj = calculatePSD(obj,signalTagLine)
            % psd_bands is NxM matrix of M PSD for N epochs (calculated
            % spectrums)
            if(nargin<2)
                signalTagLine = obj.frames_signalTagLine;
            else
                obj.frames_signalTagLine = signalTagLine;
            end
                
            [psd_bands, obj.psd.frames] = obj.getPSDBands();
            eval(['obj.psd.',signalTagLine, '= obj.psd.frames;']);
            psd_bandNames = obj.getPSDBandNames();            
            for p=1:numel(psd_bandNames)
                bandName = psd_bandNames{p};
                obj.features.(bandName) = psd_bands(:,p);
            end
        end
        
        function dataPSD = getPSD(obj)
            %            [r,c] = size(obj.frames);  %c = num frames, r =
            %            samples per frame
            data = obj.frames(:);   %get frame data column wise (i.e. convert it back to data that we can get PSD from
            [psdSettings, Fs] = obj.getPSDSettings();
            
            % Result is num frames X num fft samples.
            dataPSD = featureFcn.getpsd(data,Fs,psdSettings);
        end
        
        function [psdBands, psdAll] = getPSDBands(obj, numBands)
            % Result is num frames X num fft samples.
            psdAll = obj.getPSD();
            [nFrames, nFFT] = size(psdAll);
            if(nargin<2 || isempty(numBands))
                numBands = obj.NUM_PSD_BANDS;
            end
            % bin out our bands...
            psdBands = nan(nFrames,numBands);
            bandInd = floor(linspace(0, nFFT,numBands+1));
            for b=1:numel(bandInd)-1
                psdBands(:,b) = sum(psdAll(:,bandInd(b)+1:bandInd(b+1)),2);  % ,2 to sum across columns (each row will contain the sum of the columns)
            end

        end
        
        function [psdSettings, Fs] = getPSDSettings(obj)
            psdSettings.FFT_window_sec = obj.getFrameDurationInMinutes()*60;
            psdSettings.interval = psdSettings.FFT_window_sec;
            psdSettings.wintype = 'hann';
            psdSettings.removemean =true;
            Fs = obj.getSampleRate();
        end
        
        
        % --------------------------------------------------------------------
        %> @brief Calculates the number of complete days and the number of
        %> incomplete days available in the data for the most recently
        %> defined feature vector.
        %> @param obj Instance of PAData
        %> @param featureFcn Function name or handle to use to obtain
        % --------------------------------------------------------------------
        function [completeDayCount, incompleteDayCount, totalDayCount] = getDayCount(obj,elapsedStartHour, intervalDurationHours)
            if(nargin<3)
                intervalDurationHours=24;
                if(nargin<2)
                    elapsedStartHour = 0;
                end
            end


            totalDayCount = 0;
            incompleteDayCount = 0;
            completeDayCount = 0;

            if(~isempty(obj.startDatenums))  
                frameDurationInHours = obj.getFrameDurationInHours();
                totalDayCount = ceil(obj.startDatenums(end))-floor(obj.startDatenums(1)); %round up to nearest whole day.  
                
                elapsedStopHour = mod(elapsedStartHour+intervalDurationHours-frameDurationInHours,24);                
                
                % find the first Start Time
                startDateVecs = datevec(obj.startDatenums);
                elapsedStartHours = startDateVecs*[0; 0; 0; 1; 1/60; 1/3600];
                
                firstStartIndex = find(elapsedStartHours==elapsedStartHour,1,'first');
                firstStopIndex = find(elapsedStartHours==elapsedStopHour,1,'first');
                lastStartIndex = find(elapsedStartHours==elapsedStartHour,1,'last');
                lastStopIndex = find(elapsedStartHours==elapsedStopHour,1,'last');
                
                firstStartDateVec = startDateVecs(firstStartIndex,:);
                
                
                if(firstStopIndex<firstStartIndex)
                    incompleteDayCount = incompleteDayCount+1;
                end
                
                if(lastStopIndex < lastStartIndex)
                    incompleteDayCount = incompleteDayCount+1;
                    % get the last start date vector that is used for a
                    % complete day; which is not at lastStartIndex in this
                    % case
                    lastStartDateVec = startDateVecs(lastStopIndex,:)-[0 0 0 intervalDurationHours-frameDurationInHours 0 0];                
                else                    
                    lastStartDateVec = startDateVecs(lastStartIndex,:);
                end
                
                completeDayCount = datenum(lastStartDateVec) - datenum(firstStartDateVec);
                
            end
            
        end
        
        % --------------------------------------------------------------------
        %> @brief Calculates a desired feature for a particular acceleration object's field value.
        %> and returns it as a matrix of elapsed time aligned vectors.
        %> @param obj Instance of PAData
        %> @param featureFcn Function name or handle to use to obtain
        %> features.
        %> @param signalTagLine String name of the field to obtain data from.
        %> @param elapsedStartHour Elapsed hour (starting from 00:00 for new
        %> day) to begin aligning feature vectors.
        %> @param intervalDurationHours number of hours between
        %> consecutively aligned feature vectors.
        %> @note For example if elapsedStartHour is 1 and intervalDurationHours is 24, then alignedFeatureVecs will
        %> start at 01:00 of each day (and last for 24 hours a piece).
        %> @retval alignedFeatureVecs Matrix of row vectors, each of which is a
        %> feature calculated according to featureFcn and aligned according to elapsed start time and
        %> interval duration in hours.  Consecutive rows are vector values in order of the section they are calculated from.
        %> @retval alignedStartDateVecs Nx6 matrix of datevec values whose
        %> rows correspond to the start datevec of the corresponding row of alignedFeatureVecs.
        % --------------------------------------------------------------------
        function [alignedFeatureVecs, alignedStartDateVecs] = getAlignedFeatureVecs(obj,featureFcn,signalTagLine,elapsedStartHour, intervalDurationHours)
            %featureVec = getStruct('featureFcn',signalTagLine);
            
            if(nargin<5)
                intervalDurationHours=24;
                if(nargin<4)
                    elapsedStartHour = 0;
                    if(nargin<3)
                        signalTagLine = obj.frames_signalTagLine;
                    end
                end
            end
            
            featureStruct = obj.getStruct('all','features');
            alignedFeatureVecs = [];
            if(isempty(featureStruct) || ~isfield(featureStruct,featureFcn) || isempty(featureStruct.(featureFcn)))
                obj.extractFeature(signalTagLine,featureFcn);
                featureStruct = obj.getStruct('all','features');                
            end
            if(isempty(featureStruct) || ~isfield(featureStruct,featureFcn) || isempty(featureStruct.(featureFcn)))
                fprintf('There was an error.  Could not extract features!\n');
            else
                featureVec = featureStruct.(featureFcn);
                
                % get frame duration
                frameDurationVec = [0 0 0 obj.frameDurHour obj.frameDurMin 0];
                
                % find the first Start Time
                startDateVecs = datevec(obj.startDatenums);
                elapsedStartHours = startDateVecs*[0; 0; 0; 1; 1/60; 1/3600];
                startIndex = find(elapsedStartHours==elapsedStartHour,1,'first');
                
                startDateVec = startDateVecs(startIndex,:);
                stopDateVecs = startDateVecs+repmat(frameDurationVec,size(startDateVecs,1),1);
                lastStopDateVec = stopDateVecs(end,:);
                
                % A convoluted processes - need to convert datevecs back to
                % datenum to handle switching across months.
                remainingDurationHours = datevec(datenum(lastStopDateVec)-datenum(startDateVec))*[0; 0; 24; 1; 1/60; 1/3600];
                
                numIntervals = floor(remainingDurationHours/intervalDurationHours);
                
                intervalStartDateVecs = repmat(startDateVec,numIntervals,1)+(0:numIntervals-1)'*[0, 0, 0, intervalDurationHours, 0, 0];
                alignedStartDateVecs = intervalStartDateVecs;
                durationDateVec = [0 0 0 numIntervals*intervalDurationHours 0 0];
                stopIndex = find(datenum(stopDateVecs)==datenum(startDateVec+durationDateVec),1,'first');
                
                % reshape the result and return as alignedFeatureVec
                
                clippedFeatureVecs = featureVec(startIndex:stopIndex);
                alignedFeatureVecs = reshape(clippedFeatureVecs,[],numIntervals)';
            end
            
        end
        
        % ======================================================================
        %> @brief Classifies the usage state for each axis using count data from
        %> each axis.
        %> @param obj Instance of PAData.
        %> @retval didClassify True/False depending on success.
        % ======================================================================        
        function didClassify = classifyUsageForAllAxes(obj)
            try
                if(obj.hasCounts || obj.hasRaw)
                    dataStruct = obj.getStruct('all');
                    if(obj.hasCounts)
                        dataStruct = dataStruct.accel.count;
                    else
                        dataStruct = dataStruct.accel.raw;
                    end
                    axesNames = fieldnames(dataStruct);
                    for a=1:numel(axesNames)
                        axesName=axesNames{a};
                        % This branch can be merged with the one above as soon
                        % as there is a better/faster way to classify usage
                        % state from raw data.
                        if(obj.hasCounts)
                            obj.usage.(axesName) = obj.classifyUsageState(dataStruct.(axesName));
                            didClassify = true;
                        else
                            obj.usage.(axesName) = zeros(size(dataStruct.(axesName)));
                        end
                    end
                else
                    didClassify = false;
                    fprintf(1,'No data available to classify the usage state with.\n');
                end
            catch me
                showME(me);
                didClassify=false;
            end
        end
        
        % ======================================================================
        %> @brief Classifies epochs into wear and non-wear state using the 
        %> count activity values and classification method given.
        %> @param obj Instance of PAData.
        %> @param vector of count activity to apply classification rules
        %> too.  If not provided, then the vector magnitude is used by
        %> default.
        %> @param String identifying the classification to use; can be:
        %> - padaco [default]
        %> - troiano 
        %> - choi
        %> @retval usageVec A vector of length obj.dateTimeNum whose values
        %> represent the usage category at each sample instance specified by
        %> @b dateTimeNum.
        %> - c Nonwear 0
        %> - c Wear 1        
        %> @retval usageState A three column matrix identifying usage state
        %> and duration.  Column 1 is the usage state, column 2 and column 3 are
        %> the states start and stop times (datenums).
        %> @note Usage states are categorized as follows:
        %> - c 0 Nonwear
        %> - c 1 Wear
        %> @retval startStopDatenums Start and stop datenums for each usage
        %> state row entry of usageState.
        % ======================================================================
        function [wearVec,wearState, startStopDateNums] = classifyWearNonwear(obj, countActivity, classificationMethod)
            
        end
        
        
        %> @brief Implementation of Troiano algorithm used with NHANES data
        %> and later updated by Choi et al.
        %> A non-wear period starts at a minute with the intensity count of zero. Minutes with intensity count=0 or
        %> up to 2 consecutive minutes with intensity counts between 1 and 100 are considered to be valid non-wear 
        %> minutes. A non-wear period is established when the specified length of consecutive non-wear minutes is  
        %> reached. The non-wear period stops when any of the following conditions is met: 
        %>  - one minute with intensity count >100    
        %>  - one minute with a missing intensity count
        %>  - 3 consecutive minutes with intensity counts between 1 and 100 
        %>  - the last minute of the day 
        %> @param countActivity Vector of count activity.  Default is to
        %> use vector magnitude counts currently loaded.
        %> @param minNonWearPeriod_minutes minimum length for the non-wear
        %period in minutes, must be >1 minute.  Default is 90 minutes.
<<<<<<< HEAD
        function nonWearVec = classifyTroianoWearNonwear(obj, minNonWearPeriod_minutes, countActivity)
=======
        function nonWearVec = classifyTroianoWearNonwear(obj, countActivity, minNonWearPeriod_minutes)
>>>>>>> f9c6ce3d
            nonWearVec = [];
            if(nargin<3 || minNonWearPeriod_minutes<1)
                minNonWearPeriod_minutes = 90;
                if(nargin<2)
                    countActivity = obj.accel.counts.vecMag;
                end
            end
           
            nonWearVec = false(size(countActivity));
            
        end
        
        % ======================================================================
        %> @brief Categorizes the study's usage state.
        %> @param obj Instance of PAData.
        %> @param vector of count activity to apply classification rules
        %> too.  If not provided, then the vector magnitude is used by
        %> default.
        %> @retval usageVec A vector of length obj.dateTimeNum whose values
        %> represent the usage category at each sample instance specified by
        %> @b dateTimeNum.
        %> - c usageVec(activeVec) = 30
        %> - c usageVec(inactiveVec) = 25
        %> - c usageVec(~awakeVsAsleepVec) = 20
        %> - c usageVec(sleepVec) = 15  sleep period (could be a nap)
        %> - c usageVec(remSleepVec) = 10  REM sleep
        %> - c usageVec(nonwearVec) = 5  Non-wear
        %> - c usageVec(studyOverVec) = 0  Non-wear, study over.
        %> @retval whereState Vector of wear vs non-wear state.  Each element represent the
        %> consecutive grouping of like states found in the usage vector.
        %> @note Wear states are categorized as follows:
        %> - c 5 Nonwear
        %> - c 10 Wear
        %> @retval startStopDatenums Start and stop datenums for each usage
        %> state row entry of usageState.
        % ======================================================================
        function [usageVec, wearState, startStopDateNums] = classifyUsageState(obj, countActivity)
            
            % By default activity determined from vector magnitude signal
            if(nargin<2 || isempty(countActivity))
                countActivity = obj.accel.count.vecMag;
            end
            
            tagStruct = obj.getActivityTags();

            %             UNKNOWN = -1;
            %             NONWEAR = 5;
            %             WEAR = 10;
            %            STUDYOVER=0;
            %            REMS = 10;
            %            NREMS = 15;
            %            NAPPING = 20;
            %            INACTIVE = 25;
            %            ACTIVE = 30;
            
            longClassificationMinimumDurationOfMinutes = obj.usageStateRules.longClassificationMinimumDurationOfMinutes; %15; %a 15 minute or 1/4 hour filter
            shortClassificationMinimumDurationOfMinutes = obj.usageStateRules.shortClassificationMinimumDurationOfMinutes; %5; %a 5 minute or 1/12 hour filter
            
            awakeVsAsleepCountsPerSecondCutoff = obj.usageStateRules.awakeVsAsleepCountsPerSecondCutoff;  %1;  % exceeding the cutoff means you are awake
            activeVsInactiveCountsPerSecondCutoff = obj.usageStateRules.activeVsInactiveCountsPerSecondCutoff; %10; % exceeding the cutoff indicates active
            onBodyVsOffBodyCountsPerMinuteCutoff = obj.usageStateRules.onBodyVsOffBodyCountsPerMinuteCutoff; %1; % exceeding the cutoff indicates on body (wear)
                        
            samplesPerMinute = obj.getSampleRate()*60; % samples per second * 60 seconds per minute
            samplesPerHour = 60*samplesPerMinute;
            
            
            longFilterLength = longClassificationMinimumDurationOfMinutes*samplesPerMinute;
            shortFilterLength = shortClassificationMinimumDurationOfMinutes*samplesPerMinute;
            
            longRunningActivitySum = obj.movingSummer(countActivity,longFilterLength);
            shortRunningActivitySum = obj.movingSummer(countActivity,shortFilterLength);
            
            %            usageVec = zeros(size(obj.dateTimeNum));
            usageVec = repmat(tagStruct.UNKNOWN,(size(obj.dateTimeNum)));
            
            
            % This is good for determining where the study has ended... using a 15 minute duration minimum
            % (essentially 1 count allowed per minute or 15 counts per 900 samples )
            offBodyThreshold = longClassificationMinimumDurationOfMinutes*onBodyVsOffBodyCountsPerMinuteCutoff;
            
            longActiveThreshold = longClassificationMinimumDurationOfMinutes*(activeVsInactiveCountsPerSecondCutoff*60);
            
            
            awakeVsAsleepVec = longRunningActivitySum>awakeVsAsleepCountsPerSecondCutoff; % 1 indicates Awake
            activeVec = longRunningActivitySum>longActiveThreshold; % 1 indicates active
            inactiveVec = awakeVsAsleepVec&~activeVec; %awake, but not active
            sleepVec = ~awakeVsAsleepVec; % not awake
            
            sleepPeriodParams.merge_within_samples = obj.usageStateRules.mergeWithinHoursForSleep*samplesPerHour; % 3600*2*obj.getSampleRate();
            sleepPeriodParams.min_dur_samples = obj.usageStateRules.minHoursForSleep*samplesPerHour; %3600*4*obj.getSampleRate();
            sleepVec = obj.reprocessEventVector(sleepVec,sleepPeriodParams.min_dur_samples,sleepPeriodParams.merge_within_samples);
            
            
            %% Short vector sum - applied to sleep states
            % Examine rem sleep on a shorter time scale
            shortOffBodyThreshold = shortClassificationMinimumDurationOfMinutes*onBodyVsOffBodyCountsPerMinuteCutoff;
            % shortActiveThreshold = shortClassificationMinimumDurationOfMinutes*(activeVsInactiveCountsPerSecondCutoff*60);
            shortNoActivityVec = shortRunningActivitySum<shortOffBodyThreshold;
            
            remSleepPeriodParams.merge_within_samples = obj.usageStateRules.mergeWithinMinutesForREM*samplesPerMinute;  %merge within 5 minutes
            remSleepPeriodParams.min_dur_samples = obj.usageStateRules.minMinutesForREM*samplesPerMinute;   %require minimum of 20 minutes
            remSleepVec = obj.reprocessEventVector(sleepVec&shortNoActivityVec,remSleepPeriodParams.min_dur_samples,remSleepPeriodParams.merge_within_samples);
            
            
            % Check for nonwear
            longNoActivityVec = longRunningActivitySum<offBodyThreshold;
            candidate_nonwear_events= obj.thresholdcrossings(longNoActivityVec,0);
            
            params.merge_within_sec = obj.usageStateRules.mergeWithinHoursForNonWear*samplesPerHour; %4;
            params.min_dur_sec = obj.usageStateRules.minHoursForNonWear*samplesPerHour; %4;
            
            %            params.merge_within_sec = 3600*1;
            %            params.min_dur_sec = 3600*1;
            
            if(~isempty(candidate_nonwear_events))
                
                if(params.merge_within_sec>0)
                    merge_distance = round(params.merge_within_sec*obj.getSampleRate());
                    nonwear_events = obj.merge_nearby_events(candidate_nonwear_events,merge_distance);
                end
                
                if(params.min_dur_sec>0)
                    diff_sec = (candidate_nonwear_events(:,2)-candidate_nonwear_events(:,1))/obj.getSampleRate();
                    nonwear_events = candidate_nonwear_events(diff_sec>=params.min_dur_sec,:);
                end
                
                studyOverParams.merge_within_sec = obj.usageStateRules.mergeWithinHoursForStudyOver*samplesPerHour; %-> group within 6 hours ..
                studyOverParams.min_dur_sec = obj.usageStateRules.minHoursForStudyOver*samplesPerHour;%12;% -> this is for classifying state as over.
                merge_distance = round(studyOverParams.merge_within_sec*obj.getSampleRate());
                candidate_studyover_events = obj.merge_nearby_events(nonwear_events,merge_distance);
                diff_sec = (candidate_studyover_events(:,2)-candidate_studyover_events(:,1))/obj.getSampleRate();
                studyover_events = candidate_studyover_events(diff_sec>=studyOverParams.min_dur_sec,:);
                
            end
            
            nonwearVec = obj.unrollEvents(nonwear_events,numel(usageVec));
            
            % Round the study over events to the end of the study if it is
            % within 4 hours of the end of the study.
            % --- Otherwise, should I remove all study over events, because
            % the study is clearly not over then (i.e. there is more
            % activity being presented).
            if(~isempty(studyover_events))
                diff_hours = (obj.getDurationSamples()-studyover_events(end))/samplesPerHour; %      obj.getSampleRate()/3600;
                if(diff_hours<=obj.usageStateRules.mergeWithinHoursForStudyOver)
                    studyover_events(end) = obj.getDurationSamples();
                end
            end
            
            % We really just want one section of study over -> though this
            % may be worthwhile to note in cases where studies have large
            % gaps.
            if(size(studyover_events,1)>1)
                studyover_events = studyover_events(end,:);
            end
            
            studyOverVec = obj.unrollEvents(studyover_events,numel(usageVec));
            
            nonwear_events = obj.thresholdcrossings(nonwearVec,0);
            if(~isempty(nonwear_events))
                nonwearStartStopDateNums = [obj.dateTimeNum(nonwear_events(:,1)),obj.dateTimeNum(nonwear_events(:,2))];
                %durationOff = nonwear(:,2)-nonwear(:,1);
                %durationOffInHours = (nonwear(:,2)-nonwear(:,1))/3600;
            else
                nonwearStartStopDateNums = [];
            end
            nonwearState = repmat(tagStruct.NONWEAR,size(nonwear_events,1),1);
            
            %            wearVec = runningActivitySum>=offBodyThreshold;
            wearVec = ~nonwearVec;
            wear = obj.thresholdcrossings(wearVec,0);
            if(isempty(wear))
                % only have non wear then
                wearState = nonwearState;
                startStopDateNums = nonwearStartStopDateNums;
            else
                wearStartStopDateNums = [obj.dateTimeNum(wear(:,1)),obj.dateTimeNum(wear(:,2))];
                wearState = repmat(tagStruct.WEAR,size(wear,1),1);
                
                wearState = [nonwearState;wearState];
                [startStopDateNums, sortIndex] = sortrows([nonwearStartStopDateNums;wearStartStopDateNums]);
                wearState = wearState(sortIndex);
            end 
            
            %usageVec(awakeVsAsleepVec) = 20;
            %usageVec(wearVec) = 10;   %        This is covered
            % <<<<<<< HEAD
            %            usageVec(activeVec) = ACTIVE;  %None!
            %            usageVec(inactiveVec) = INACTIVE;
            %            usageVec(~awakeVsAsleepVec) = NAPPING;   % Not awake, but may be too short to enter REM or NREMS.
            %            usageVec(sleepVec) = NREMS;   %Sleep period
            %            usageVec(remSleepVec) = REMS;  %REM sleep
            %            usageVec(nonwearVec) = NONWEAR;
            %            usageVec(studyOverVec) = STUDYOVER;
            %            % -1 uncategorized
            %
            %
            % =======
            usageVec(activeVec) = tagStruct.ACTIVE;%35;  %None!
            usageVec(inactiveVec) = tagStruct.INACTIVE;%25;
            usageVec(~awakeVsAsleepVec) = tagStruct.NAP;%20;
            usageVec(sleepVec) = tagStruct.NREM;%15;   %Sleep period
            usageVec(remSleepVec) = tagStruct.REMS;%10;  %REM sleep
            usageVec(nonwearVec) = tagStruct.NONWEAR;%5;
            usageVec(studyOverVec) = tagStruct.STUDYOVER;%0;
            
        end
        
        
        % ======================================================================
        %> @brief Describes an activity.
        %> @note This is not yet implemented.
        %> @param obj Instance of PAData.
        %> @param categoryStr The type of activity to describe.  This is a string.  Values include:
        %> - c sleep
        %> - c wake
        %> - c inactivity
        %> @retval activityStruct A struct describing the activity.  Fields
        %> include:
        %> - c empty
        % ======================================================================
        function activityStruct = describeActivity(obj,categoryStr)
            activityStruct = struct();
            switch(categoryStr)
                case 'sleep'
                    activityStruct.sleep = [];
                case 'wake'
                    activityStruct.wake = [];
                case 'inactivity'
                    activityStruct.inactivity = [];
            end
        end
        
        % ======================================================================
        %> @brief Saves data to an ascii file.
        %> @note This is not yet implemented.
        %> @param obj Instance of PAData.
        %> @param activityType The type of activity to save.  This is a string.  Values include:
        %> - c usageState
        %> - c activitiy
        %> - c inactivity
        %> - c sleep
        %> @param saveFilename Name of the file to save data to.
        %> @note This method is under construction and does not actually
        %> save any data at the moment.
        % ======================================================================
        function obj = saveToFile(obj,activityType, saveFilename)
            switch(activityType)
                case 'usageState'
                    fprintf('Saving %s to %s.\n',activityType,saveFilename);
                case 'activity'
                    fprintf('Saving %s to %s.\n',activityType,saveFilename);
                case 'inactivity'
                    fprintf('Saving %s to %s.\n',activityType,saveFilename);
                case 'sleep'
                    fprintf('Saving %s to %s.\n',activityType,saveFilename);
            end
        end
        
        % ======================================================================
        %> @brief overloaded subsindex method returns structure of time series data
        %> at indices provided.
        %> @param obj Instance of PAData
        %> @param indices Vector (logical or ordinal) of indices to select time
        %> series data by.
        %> @param structType String (optional) identifying the type of data to obtain the
        %> offset from.  Can be
        %> @li @c timeSeries (default) - units are sample points
        %> @li @c features - units are frames
        %> @li @c bins - units are bins
        %> @retval dat A struct of PAData's time series instance data for the indices provided.  The fields
        %> include:
        %> - accel.(accelType).x
        %> - accel.(accelType).y
        %> - accel.(accelType).z
        %> - accel.(accelType).vecMag
        %> - steps
        %> - lux
        %> - inclinometer
        % ======================================================================
        function dat = subsindex(obj,indices,structType)
            
            if(nargin<3 ||isempty(structType))
                structType = 'timeSeries';
            end
            switch structType
                case 'timeSeries'
                    if(strcmpi(obj.accelType,'all'))
                        accelTypes = {'count','raw'};
                        for a =1:numel(accelTypes)
                            accelTypeStr = accelTypes{a};
                            dat.accel.(accelTypeStr).x = double(obj.accel.(accelTypeStr).x(indices));
                            dat.accel.(accelTypeStr).y = double(obj.accel.(accelTypeStr).y(indices));
                            dat.accel.(accelTypeStr).z = double(obj.accel.(accelTypeStr).z(indices));
                            dat.accel.(accelTypeStr).vecMag = double(obj.accel.(accelTypeStr).vecMag(indices));
                        end
                        
                    else
                        dat.accel.(obj.accelType).x = double(obj.accel.(obj.accelType).x(indices));
                        dat.accel.(obj.accelType).y = double(obj.accel.(obj.accelType).y(indices));
                        dat.accel.(obj.accelType).z = double(obj.accel.(obj.accelType).z(indices));
                        dat.accel.(obj.accelType).vecMag = double(obj.accel.(obj.accelType).vecMag(indices));
                    end
                    
                    % Raw accelerometer data does not include these fields
                    % in their data file.
                    if(~strcmpi(obj.accelType,'raw'))
                        dat.steps = double(obj.steps(indices));
                        dat.lux = double(obj.lux(indices));
                        dat.inclinometer.standing = double(obj.inclinometer.standing(indices));
                        dat.inclinometer.sitting = double(obj.inclinometer.sitting(indices));
                        dat.inclinometer.lying = double(obj.inclinometer.lying(indices));
                        dat.inclinometer.off = double(double(obj.inclinometer.off(indices)));
                    end
                case 'features'
                    dat = PAData.subsStruct(obj.features,indices);
                case 'bins'
                    dat.median = double(obj.feature.median(indices));
                otherwise
                    fprintf('Warning!  This case is not handled (%s).\n',structType);
            end
        end
        
        function [sref,varargout] = subsref(obj,s)
            
            if(strcmp(s(1).type,'()') && length(s)<2)
                % Note that obj.Data is passed to subsref
                sref = obj.subsindex(cell2mat(s.subs));
            else
                varargout = cell(1,nargout-1);
                [sref,varargout{:}] = builtin('subsref',obj,s);
% 
%                 if(~isempty(intersect(lower(s(1).subs),lower({'getFrameDuration','getAlignedFeatureVecs'}))))
%                     [sref, varargout{1}] = builtin('subsref',obj,s);
%                 elseif(~isempty(intersect(lower(s(1).subs),lower({'classifyUsageState'}))))
%                     [sref, varargout{1}, varargout{2}] = builtin('subsref',obj,s);
%                 else
%                     sref = builtin('subsref',obj,s);
%                 end
            end
        end
        
        % ======================================================================
        %> @brief Returns a structure of PAData's time series fields and
        %> values, depending on the user's input selection.
        %> @param obj Instance of PAData.
        %> @param choice (optional) String indicating the type of structure to be returned; optional. Can be
        %> - @b dummy Empty data.
        %> - @b dummydisplay Holds generic line properties for the time series structure.
        %> - @b current Time series data with offset and scaling values applied.
        %> - @b currentdisplay Time series data with offset and scaling values applied
        %> and stored as 'ydata' child fields.
        %> - @b displayoffset [x,y,z] offsets of the current time series
        %> data being displayed.  Values are stored in .position child field
        %> - @b all All (default) All available sensor fields
        %> @param structType String (optional) identifying the type of data to obtain the
        %> offset from.  Can be
        %> @li @c timeSeries (default) - units are sample points
        %> @li @c features - units are frames
        %> @li @c bins - units are bins
        
        %> @retval dat A struct of PAData's time series, aggregate bins, or features instance data.  The fields
        %> for time series data include:
        %> - @c accel.(obj.accelType).x
        %> - @c accel.(obj.accelType).y
        %> - @c accel.(obj.accelType).z
        %> - @c accel.(obj.accelType).vecMag
        %> - @c steps
        %> - @c inclinometer
        %> - @c lux
        % =================================================================
        function dat = getStruct(obj,choice,structType)
            
            if(nargin<3)
                structType = 'timeSeries';
                if(nargin<2)
                    choice = 'all';
                end
            end
            
            switch(choice)
                case 'dummy'
                    dat = obj.getDummyStruct(structType);
                case 'dummydisplay'
                    dat = obj.getDummyDisplayStruct(structType);
                case 'current'
                    dat = obj.getCurrentStruct(structType);
                case 'displayoffset'
                    dat = obj.getCurrentOffsetStruct(structType);
                case 'currentdisplay'
                    dat = obj.getCurrentDisplayStruct(structType);
                case 'all'
                    dat = obj.getAllStruct(structType);
                otherwise
                    dat = obj.getAllStruct(structType);
            end
            
            if(strcmpi(structType,'timeSeries'))
                dat = obj.pruneStruct(dat);
            end
        end
        
        % ======================================================================
        %> @brief Returns a structure of PAData's saveable parameters as a struct.
        %> @param obj Instance of PAData.
        %> @retval pStruct A structure of save parameters which include the following
        %> fields
        %> - @c curWindow
        %> - @c pathname
        %> - @c filename
        %> - @c windowDurSec
        %> - @c aggregateDurMin
        %> - @c frameDurMin
        %> - @c frameDurHour
        function pStruct = getSaveParameters(obj)
            fields= {'curWindow';
                'pathname';
                'filename';
                'windowDurSec';
                'aggregateDurMin';
                'frameDurMin';
                'frameDurHour';
                'scale';
                'label';
                'offset';
                'color';
                'yDelta';
                'visible'
                'usageStateRules'
                };
            %            fields = fieldnames(obj.getDefaultParameters());
            pStruct = struct();
            for f=1:numel(fields)
                pStruct.(fields{f}) = obj.(fields{f});
            end
        end
        
    end
    
    methods (Access = protected)
            
        
        function [didLoad,recordCount] = loadPadacoRawBinFile(obj,fullBinFilename)
            didLoad = false;
            recordCount = 0;
            if(exist(fullBinFilename,'file'))
                fid = fopen(fullBinFilename,'r','n');  %Let's go with native format...
                
                if(fid>0)
                    binHeader = obj.loadPadacoRawBinFileHeader(fid);
                    recordCount1 = binHeader.sz_remaining/binHeader.num_signals/binHeader.sz_per_signal;
                    recordCount2 = binHeader.samplerate*binHeader.duration_sec;
                    if(recordCount1~=recordCount2)
                        fprintf(1,'A mismatch exists for record count as specified in the binary file %s',fullBinFilename);
                        recordCount = max(recordCount1,recordCount2); % Take the largest of the two for pre-allocation.
                    else
                        recordCount = recordCount1;
                    end
                    %                     curPos = ftell(fid);
                    %                     a=fread(fid, [binHeader.num_signals,inf],'*float')';
                    %                     fseek(fid,curPos,'bof');
                    %                     tic
                    xyzData=fread(fid, [binHeader.num_signals,recordCount],'*float')';
                    obj.setRawXYZ(xyzData);
                    
                    obj.sampleRate = binHeader.samplerate;
                    obj.durationSec = binHeader.duration_sec;
                    
                    % Thu Feb  7 00:00:00 2013
                    daVec = datevec(binHeader.startDateTimeStr,'ddd mmm dd HH:MM:SS yyyy');
                    startDatenum = datenum(daVec);
                    obj.startDate = datestr(startDatenum,'mm/dd/yyyy');
                    obj.startTime = datestr(startDatenum,'HH:MM:SS');
                    daVec(end)=daVec(end)+obj.durationSec-1/obj.sampleRate;
                    stopDatenum = datenum(daVec);
                    obj.stopDate = datestr(stopDatenum,'mm/dd/yyyy');
                    obj.stopTime = datestr(stopDatenum,'HH:MM:SS');
                    
                    datenumDelta = datenum([0,0,0,0,0,1/obj.sampleRate]);
                    obj.dateTimeNum = obj.datespace(startDatenum,stopDatenum,datenumDelta);
                     
                    didLoad = true;
                end
            end
        end

        % ======================================================================
        %> @brief Loads raw accelerometer data from binary file produced via
        %> actigraph Firmware 2.5.0 or 3.1.0.  This function is
        %> intended to be called from loadFile() to ensure that
        %> loadCountFile is called in advance to guarantee that the auxialiary
        %> sensor measurements are loaded into the object (obj).  The
        %> auxialiary measures (e.g. lux, steps) are upsampled to the
        %> sampling rate of the raw data (typically 40 Hz).
        %> @param obj Instance of PAData.
        %> @param fullRawActivityBinFilename The full (i.e. with path) filename for raw data,
        %> stored in binary format, to load.
        %> @param firmwareVersion String identifying the firmware version.
        %> Currently only '2.5.0' and '3.1.0' are supported.
        % Testing:  logFile = /Volumes/SeaG 1TB/sampledata_reveng/T1_GT3X_Files/700851/log.bin
        %> @retval recordCount - The number of records (or samples) found
        %> and loaded in the file.
        % =================================================================
        function recordCount = loadRawActivityBinFile(obj,fullRawActivityBinFilename,firmwareVersion)
            if(exist(fullRawActivityBinFilename,'file'))
                
                recordCount = 0;
                
                fid = fopen(fullRawActivityBinFilename,'r','b');  %I'm going with a big endian format here.
                
                if(fid>0)
                    
                    encodingEPS = 1/341; %from trial and error - or math:  341*3 == 1023; this is 10 bits across three vlues
                    precision = 'ubit12=>double';
                    
                    
                    % Testing for ver 2.5.0
                    % fullRawActivityBinFilename = '/Volumes/SeaG 1TB/sampledata_reveng/700851.activity.bin'
                    %                sleepmoore:T1_GT3X_Files hyatt4$ head -n 15 ../../sampleData/raw/700851t00c1.raw.csv
                    %                 ------------ Data File Created By ActiGraph GT3X+ ActiLife v6.11.1 Firmware v2.5.0 date format M/d/yyyy at 40 Hz  Filter Normal -----------
                    %                 Serial Number: NEO1C15110103
                    %                 Start Time 00:00:00
                    %                 Start Date 10/25/2012
                    %                 Epoch Period (hh:mm:ss) 00:00:00
                    %                 Download Time 16:48:59
                    %                 Download Date 11/2/2012
                    %                 Current Memory Address: 0
                    %                 Current Battery Voltage: 3.74     Mode = 12
                    %                 --------------------------------------------------
                    %                 Timestamp,Axis1,Axis2,Axis3
                    %                 10/25/2012 00:00:00.000,-0.044,0.361,-0.915
                    %                 10/25/2012 00:00:00.025,-0.044,0.358,-0.915
                    %                 10/25/2012 00:00:00.050,-0.047,0.361,-0.915
                    %                 10/25/2012 00:00:00.075,-0.044,0.361,-0.915
                    % Use big endian format
                    try
                        % both fw 2.5 and 3.1.0 use same packet format for
                        % acceleration data.
                        if(strcmp(firmwareVersion,'2.5.0')||strcmp(firmwareVersion,'3.1.0')||strcmp(firmwareVersion,'2.2.1')||strcmp(firmwareVersion,'1.5.0'))
                            tic
                            axesPerRecord = 3;
                            checksumSizeBytes = 1;
                            if(strcmp(firmwareVersion,'2.5.0'))
                                
                                
                                % The following, commented code is for determining
                                % expected record count.  However, the [] notation
                                % is used as a shortcut below.
                                % bitsPerByte = 8;
                                % fileSizeInBits = ftell(fid)*bitsPerByte;
                                % bitsPerRecord = 36;  %size in number of bits
                                % numberOfRecords = floor(fileSizeInBits/bitsPerRecord);
                                % axesUBitData = fread(fid,[axesPerRecord,numberOfRecords],precision)';
                                % recordCount = numberOfRecords;
                                
                                % reads are stored column wise (one column, then the
                                % next) so we have to transpose twice to get the
                                % desired result here.
                                axesUBitData = fread(fid,[axesPerRecord,inf],precision)';
                                
                            elseif(strcmp(firmwareVersion,'3.1.0')||strcmp(firmwareVersion,'2.2.1') || strcmp(firmwareVersion,'1.5.0'))
                                % endian format: big
                                % global header: none
                                % packet encoding:
                                %   header:  8 bytes  [packet code: 2][time stamp: 4][packet size (in bytes): 2]
                                %   accel packets:  36 bits each (format: see ver 2.5.0) + 1 byte for checksum
                                
                                triaxialAccelCodeBigEndian = 7680;
                                trixaialAccelCodeLittleEndian = 7686; %?
                                triaxialAccelCodeLittleEndian = 30;
                                triaxialAccelCode = triaxialAccelCodeBigEndian;
                                %                                packetCode = 7686 (popped up in a firmware version 1.5
                                bitsPerByte = 8;
                                bitsPerAccelRecord = 36;  %size in number of bits (12 bits per acceleration axis)
                                recordsPerByte = bitsPerByte/bitsPerAccelRecord;
                                timeStampSizeBytes = 4;
                                % packetHeader.size = 8;
                                % go through once to determine how many
                                % records I have in order to preallocate memory
                                % - should look at meta data record to see if I can
                                % shortcut this.
                                while(~feof(fid))
                                    
                                    packetCode = fread(fid,1,'uint16=>double');
                                    fseek(fid,timeStampSizeBytes,0);
                                    packetSizeBytes = fread(fid,2,'uint8');  % This works for firmware version 1.5 packetSizeBytes = fread(fid,1,'uint16','l');
                                    if(~feof(fid))
                                        packetSizeBytes = [1 256]*packetSizeBytes;
                                        if(packetCode == triaxialAccelCode)  % This is for the triaxial accelerometers
                                            packetRecordCount = packetSizeBytes*recordsPerByte;
                                            if(packetRecordCount>1)
                                                recordCount = recordCount+packetRecordCount;
                                            else
                                                fprintf('Record count <=1 at file position %u\n',ftell(fid));
                                            end
                                        end
                                        if(packetSizeBytes~=0)
                                            fseek(fid,packetSizeBytes+checksumSizeBytes,0);
                                        else
                                            fprintf('Packet size is 0 bytes at file position %u\n',ftell(fid));
                                        end
                                    end
                                end
                                
                                frewind(fid);
                                curRecord = 1;
                                axesUBitData = zeros(recordCount,axesPerRecord);
                                obj.timeStamp = zeros(recordCount,1);
                                while(~feof(fid) && curRecord<=recordCount)
                                    packetCode = fread(fid,1,'uint16=>double');
                                    if(packetCode==triaxialAccelCode)  % This is for the triaxial accelerometers
                                        obj.timeStamp(curRecord) = fread(fid,1,'uint32=>double');
                                        packetSizeBytes = [1 256]*fread(fid,2,'uint8');
                                        
                                        packetRecordCount = packetSizeBytes*recordsPerByte;
                                        
                                        axesUBitData(curRecord:curRecord+packetRecordCount-1,:) = fread(fid,[axesPerRecord,packetRecordCount],precision)';
                                        curRecord = curRecord+packetRecordCount;
                                        checkSum = fread(fid,checksumSizeBytes,'uint8');
                                    elseif(packetCode==0)
                                        
                                    else
                                        fseek(fid,timeStampSizeBytes,0);
                                        packetSizeBytes = fread(fid,2,'uint8');
                                        if(~feof(fid))
                                            packetSizeBytes = [1 256]*packetSizeBytes;
                                            fseek(fid,packetSizeBytes+checksumSizeBytes,0);
                                        end
                                    end
                                end
                                
                                curRecord = curRecord -1;  %adjust for the 1 base offset matlab uses.
                                if(recordCount~=curRecord)
                                    fprintf(1,'There is a mismatch between the number of records expected and the number of records found.\n\tPlease check your data for corruption.\n');
                                end
                            end
                            
                            
                            axesFloatData = (-bitand(axesUBitData,2048)+bitand(axesUBitData,2047))*encodingEPS;
                            
                            obj.setRawXYZ(axesFloatData);
                            
                            
                            toc;
                        end
                        fclose(fid);
                        
                        fprintf('Skipping resample count data step\n');
                        %                        obj.resampleCountData();
                        
                    catch me
                        showME(me);
                        fclose(fid);
                    end
                else
                    fprintf('Warning - could not open %s for reading!\n',fullRawActivityBinFilename);
                end
            else
                fprintf('Warning - %s does not exist!\n',fullRawActivityBinFilename);
            end
        end
        
        % ======================================================================
        %> @brief Returns a structure of an insance PAData's time series data.
        %> @param obj Instance of PAData.
        %> @param structType String (optional) identifying the type of data to obtain the
        %> offset from.  Can be
        %> @li @c timeSeries (default) - units are sample points
        %> @li @c features - units are frames
        %> @li @c bins - units are bins
        %> @retval dat A struct of PAData's time series instance data.  The fields
        %> include:
        %> - @c accel
        %> - @c accel
        %> - @c accel
        %> - @c accel
        %> - @c steps
        %> - @c lux
        %> - @c inclinometer
        %> - @c windowDurSec
        % =================================================================
        function dat = getAllStruct(obj,structType)
            if(nargin<2 || isempty(structType))
                structType = 'timeSeries';
            end
            
            switch structType
                case 'timeSeries'
                    accelTypeStr = obj.accelType;
                    
                    if(strcmpi(accelTypeStr,'all'))
                        dat.accel= obj.accel;
                    else
                        dat.accel.(accelTypeStr) = obj.accel.(accelTypeStr);
                    end
                    dat.steps = obj.steps;
                    dat.lux = obj.lux;
                    dat.inclinometer = obj.inclinometer;
                case 'bins'
                    dat = obj.bins;
                case 'features'
                    dat = obj.features;
                otherwise
                    fprintf('This structure type is not handled (%s).\n',structType);
            end
        end
        
        % ======================================================================
        %> @brief Returns a structure of an insance PAData's time series
        %> data at the current window.
        %> @param obj Instance of PAData.
        %> @param structType String (optional) identifying the type of data to obtain the
        %> offset from.  Can be
        %> @li @c timeSeries (default) - units are sample points
        %> @li @c features - units are frames
        %> @li @c bins - units are bins
        %> @retval curStruct A struct of PAData's time series or features instance data.  The fields
        %> for time series include:
        %> - @c accel.(obj.accelType).x
        %> - @c accel.(obj.accelType).y
        %> - @c accel.(obj.accelType).z
        %> - @c accel.(obj.accelType).vecMag
        %> - @c steps
        %> - @c lux
        %> - @c inclinometer (struct with more fields)
        %> While the fields for @c features include
        %> @li @c median
        %> @li @c mean
        %> @li @c rms
        % =================================================================
        function curStruct = getCurrentStruct(obj,structType)
            if(nargin<2 || isempty(structType))
                structType = 'timeSeries';
            end
            
            windowRange = obj.getCurWindowRange(structType);
            curStruct = obj.subsindex(windowRange(1):windowRange(end),structType);
        end
        
        % ======================================================================
        %> @brief Returns the time series data as a struct for the current window range,
        %> adjusted for visual offset and scale.
        %> @param obj Instance of PAData.
        %> @param structType (Optional) String identifying the type of data to obtain the
        %> offset from.  Can be
        %> @li @c timeSeries (default) - units are sample points
        %> @li @c features - units are frames
        %> @li @c bins - units are bins
        %> @retval dat A struct of PAData's time series or features instance data.  The fields
        %> for time series data include:
        %> - accel.(obj.accelType).x
        %> - accel.(obj.accelType).y
        %> - accel.(obj.accelType).z
        %> - accel.(obj.accelType).vecMag
        %> - steps
        %> - lux
        %> - inclinometer (struct with more fields)
        %> The fields for feature data include:
        %> @li @c median
        %> @li @c mean
        %> @li @c rms
        % =================================================================
        function dat = getCurrentDisplayStruct(obj,structType)
            if(nargin<2 || isempty(structType))
                structType = 'timeSeries';
            end
            
            dat = PAData.structEval('times',obj.getStruct('current',structType),obj.getScale(structType));
            
            windowRange = obj.getCurWindowRange(structType);
            
            %we have run into the problem of trying to zoom in on more than
            %we have resolution to display.
            if(diff(windowRange)==0)
                windowRange(2)=windowRange(2)+1;
                dat = PAData.structEval('repmat',dat,dat,size(windowRange));
            end
            
            lineProp.xdata = windowRange(1):windowRange(end);
            % put the output into a 'ydata' field for graphical display
            % property of a line.
            dat = PAData.structEval('plus',dat,obj.getOffset(structType),'ydata');
            dat = PAData.appendStruct(dat,lineProp);
        end
        
        % ======================================================================
        %> @brief Returns [x,y,z] offsets of the current time series
        %> data being displayed.  Values are stored in .position child field
        %> @param obj Instance of PAData.
        %> @param structType (Optional) String identifying the type of data to obtain the
        %> offset from.  Can be
        %> @li @c timeSeries (default)
        %> @li @c features
        %> @li @c bins
        %> @retval dat A struct of [x,y,z] starting location of each
        %> data field.  The fields (for 'time series') include:
        %> - accel.(obj.accelType).x
        %> - accel.(obj.accelType).y
        %> - accel.(obj.accelType).z
        %> - accel.(obj.accelType).vecMag
        %> - steps
        %> - lux
        %> - inclinometer (struct with more fields)
        % =================================================================
        function dat = getCurrentOffsetStruct(obj,structType)
            if(nargin<2 || isempty(structType))
                structType = 'timeSeries';
            end
            
            dat = obj.getOffset(structType);
            
            windowRange = obj.getCurWindowRange(structType);
            %            lineProp.xdata = windowRange(1);
            lineProp.xdata = windowRange;
            % put the output into a 'position'
            
            dat = PAData.structEval('repmat',dat,dat,size(windowRange));
            
            dat = PAData.structEval('passthrough',dat,dat,'ydata');
            
            dat = PAData.appendStruct(dat,lineProp);
        end
        
    end
    
    methods(Static)
        
        % File I/O
        
        %> @param fid File identifier is expected to be a file resource
        %> for a binary file obainted using fopen(<filename>,'r');
        %> @retval fileHeader A struct with file header field value pairs.
        %> An empty value is returned in the event that the fid is bad.
        function fileHeader = loadPadacoRawBinFileHeader(fid)
            goodFile = fseek(fid,0,'bof')==0;
            
            if(~goodFile)
                fprintf(1,'Not a good file identifier.  The following error message was received:\n\t%s\n',ferror(fid));
                fileHeader = [];
            else
                
                fileHeader.samplerate = fread(fid,1,'uint16');
                fileHeader.startDateTimeStr = fread(fid,[1,24],'*char');
                %                 fileHeader.tm_sec=fread(fid,1,'int');    % seconds after the minute (0 to 61) */
                %                 fileHeader.tm_min=fread(fid,1,'int');    % minutes after the hour (0 to 59) */
                %                 fileHeader.tm_hour=fread(fid,1,'int');   % hours since midnight (0 to 23) */
                %                 fileHeader.tm_mday=fread(fid,1,'int');   % day of the month (1 to 31) */
                %                 fileHeader.tm_mon=fread(fid,1,'int');    % months since January (0 to 11) */
                %                 fileHeader.tm_year=fread(fid,1,'int')+1900;   % years since 1900 */
                %                 fileHeader.tm_wday=fread(fid,1,'int');   % days since Sunday (0 to 6 Sunday=0) */
                %                 fileHeader.tm_yday=fread(fid,1,'int');   % days since January 1 (0 to 365) */
                %                 fileHeader.tm_isdst=fread(fid,1,'int');  % Daylight Savings Time */
                
                fileHeader.firmware = fread(fid,[1,10],'*char');
                fileHeader.serialID = fread(fid,[1,20],'*char');
                fileHeader.duration_sec = fread(fid,1,'uint32');
                fileHeader.num_signals = fread(fid,1,'uint8');
                fileHeader.sz_per_signal = fread(fid,1,'uint8');
                fileHeader.sz_remaining = fread(fid,1,'*uint64');
                if(feof(fid))
                    fprintf(1,'Not a good file identifier.  The following error message was received:\n\t%s\n',ferror(fid));
                    fileHeader = [];
                end
            end
            
        end

        
        % ======================================================================
        %> @brief Parses the information found in input file name and returns
        %> the result as a struct of field-value pairs.
        %> @param obj Instance of PAData.
        %> @param infoTxtFullFilename Name of the info.txt that contains
        %> sensor meta data.
        %> @retval infoStruct A struct of the field value pairings parsed
        %> from info.txt
        %> @retval firmware String value of Firmware field as found in the
        %> info.txt file.  It is set to the empty string when not found.
        %> @note Currently, only two firmware versions are supported:
        %> - 2.5.0
        %> - 3.1.0
        % =================================================================
        function [infoStruct, firmware] = parseInfoTxt(infoTxtFullFilename)
            if(exist(infoTxtFullFilename,'file'))
                fid = fopen(infoTxtFullFilename,'r');
                pat = '(?<field>[^:]+):\s+(?<values>[^\r\n]+)\s*';
                fileText = fscanf(fid,'%c');
                result = regexp(fileText,pat,'names');
                infoStruct = [];
                for f=1:numel(result)
                    fieldName = strrep(result(f).field,' ','_');
                    infoStruct.(fieldName)=result(f).values;
                end
                if(isfield(infoStruct,'Firmware'))
                    firmware = infoStruct.Firmware;
                else
                    firmware = '';
                end
                fclose(fid);
                
            else
                infoStruct=[];
                firmware ='';
            end
        end
        
        
        %% Analysis
        
        % =================================================================
        %> @brief Calculates a feature vector for the provided data and feature function.
        %> @param dataVector An N*Mx1 row vector.
        %> @param samplesPerFrame The number of samples to be used per
        %> frame.  The dataVector is reshaped into an NxM matrix whose
        %> columns are taken sample by sample from the dataVector.  Thus,
        %> each column represents a frame that the feature function is
        %> applied to.
        %> @param featureFcn String name of the feature function to be
        %> applied.  See calcFeatureVectorFromFrames for a list of
        %> supported feature functions and corresponding labels.
        %> @retval featureVector Mx1 vector of feature values.  The ith row
        %> entry corresponds to the ith frame's feature value.
        function featureVector = calcFeatureVector(dataVector,samplesPerFrame,featureFcn)
            numelements = numel(dataVector);
            numFrames = floor(numelements/samplesPerFrame);
            frameableSamples = numelements*numFrames;
            NxM_dataFrames =  reshape(dataVector(1:frameableSamples),[],numFrames);  %each frame consists of a column of data.  Consecutive columns represent consecutive frames.
            featureVector = PAData.calcFeatureVectorFromFrames(NxM_dataFrames,featureFcn);
        end
        
        function Mx1_featureVector = calcFeatureVectorFromFrames(NxM_dataFrames,featureFcn)
            switch(lower(featureFcn))
                 case 'rms'
                    Mx1_featureVector = sqrt(mean(NxM_dataFrames.^2))';
                case 'mean'
                    Mx1_featureVector = mean(NxM_dataFrames)';
                case 'meanad'
                    Mx1_featureVector = mad(NxM_dataFrames,0)';
                case 'medianad'
                    Mx1_featureVector = mad(NxM_dataFrames,1)';
                case 'median'
                    Mx1_featureVector = median(NxM_dataFrames)';
                case 'sum'
                    Mx1_featureVector = sum(NxM_dataFrames)';
                case 'var'
                    Mx1_featureVector = var(NxM_dataFrames)';
                case 'std'
                    Mx1_featureVector = std(NxM_dataFrames)';
                case {'mode','usagestate'}
                    Mx1_featureVector = mode(NxM_dataFrames)';
                otherwise
                    Mx1_featureVector = [];
                    fprintf(1,'Unknown method (%s)\n',featureFcn);
            end
            
        end

        function featureFcn = getFeatureFcn(functionName)
            switch(lower(functionName))
                 case 'rms'
                    featureFcn = @(data)sqrt(mean(data.^2))';
                case 'mean'
                    featureFcn = @(x)mean(x)';
                case 'meanad'
                    featureFcn = @(x)mad(x,0)';
                case 'medianad'
                    featureFcn = @(x)mad(x,1)';
                case 'median'
                    featureFcn = @(x)median(x)';
                case 'sum'
                    featureFcn = @(x)sum(x)';
                case 'var'
                    featureFcn = @(x)var(x)';
                case 'std'
                    featureFcn = @(x)std(x)';
                case {'mode'}
                    featureFcn = @(x)mode(x)';
                otherwise
                    featureFcn = @(x)x';
                    fprintf(1,'Unknown method (%s)\n',featureFcn);
            end
            
            
        end
        
        
        % =================================================================
        %> @brief Removes periods of activity that are too short and groups
        %> nearby activity groups together.
        %> @param logicalVec Initial vector which has 1's where an event or
        %> activity is occurring at that sample.
        %> @param min_duration_samples The minimum number of consecutive
        %> samples required for a run of on (1) samples to be kept.
        %> @param merge_distance_samples The maximum number of samples
        %> considered when looking for adjacent runs to merge together.
        %> Adjacent runs that are within this distance are merged into a
        %> single run beginning at the start of the first and stopping at the end of the last run.
        %> @retval processVec A vector of size (logicalVec) that has removed
        %> runs (of 1) that are too short and merged runs that are close enough
        %> together.
        %======================================================================
        function processVec = reprocessEventVector(logicalVec,min_duration_samples,merge_distance_samples)
            
            candidate_events= PAData.thresholdcrossings(logicalVec,0);
            
            if(~isempty(candidate_events))
                
                if(merge_distance_samples>0)
                    candidate_events = PAData.merge_nearby_events(candidate_events,merge_distance_samples);
                end
                
                if(min_duration_samples>0)
                    diff_samples = (candidate_events(:,2)-candidate_events(:,1));
                    candidate_events = candidate_events(diff_samples>=min_duration_samples,:);
                end
            end            
            processVec = PAData.unrollEvents(candidate_events,numel(logicalVec));
        end
        
        %======================================================================
        %> @brief Moving summer finite impulse response filter.
        %> @param signal Vector of sample data to filter.
        %> @param filterOrder filter order; number of taps in the filter
        %> @retval summedSignal The filtered signal.
        %> @note The filter delay is taken into account such that the
        %> return signal is offset by half the delay.
        %======================================================================
        function summedSignal = movingSummer(signal, filterOrder)
            delay = floor(filterOrder/2);
            B = ones(filterOrder,1);
            A = 1;
            summedSignal = filter(B,A,signal);
            
            %account for the delay...
            summedSignal = [summedSignal((delay+1):end); zeros(delay,1)];
        end
        
        
        %======================================================================
        %> @brief Helper function to convert an Nx2 matrix of start stop
        %> events into a single logical vector with 1's located at the
        %> locations corresponding to the samples inclusively between
        %> eventStartStops row entries.
        %> @param eventStartStop
        %> @param vectorSize The length or size of the sample data to unroll
        %> the start stop events back to.
        %> @note eventStartStop = thresholdCrossings(vector,0);
        %> @retval vector
        %======================================================================
        function vector = unrollEvents(eventsStartStop,vectorSize)
            vector = false(vectorSize,1);
            for e=1:size(eventsStartStop,1)
                vector(eventsStartStop(e,1):eventsStartStop(e,2))=true;
            end
        end
        
        
        %% Interface (can be moved to a controller class)
        %======================================================================
        %> @brief returns a cell of tag lines and the associated label
        %> describing the tag line.
        %> @retval tagLines Cell of tag lines
        %> @retval labels Cell of string descriptions that correspond to tag
        %> lines in the tagLines cell.
        %> @note Tag lines are useful for dynamic struct indexing into
        %> structs returned by getStruct.
        %======================================================================
        function [tagLines,labels] = getDefaultTagLineLabels()
            tagLines = {
                'accel.raw.vecMag';
                'accel.raw.x';
                'accel.raw.y';
                'accel.raw.z';
                'accel.count.vecMag';
                'accel.count.x';
                'accel.count.y';
                'accel.count.z';
                'steps';
                'lux';
                'inclinometer.standing';
                'inclinometer.sitting';
                'inclinometer.lying';
                'inclinometer.off';
                };
            labels = {
                'Magnitude (raw)';
                'X (raw)';
                'Y (raw)';
                'Z (raw)';
                'Magnitude (count)';
                'X (count)';
                'Y (count)';
                'Z (count)';
                'Steps';
                'Luminance'
                'inclinometer.standing';
                'inclinometer.sitting';
                'inclinometer.lying';
                'inclinometer.off';
                };
        end
        
        % ======================================================================
        %> @brief Returns a structure of PAData's default parameters as a struct.
        %> @retval pStruct A structure of default parameters which include the following
        %> fields
        %> - @c curWindow
        %> - @c pathname
        %> - @c filename
        %> - @c windowDurSec
        %> - @c aggregateDurMin
        %> - @c frameDurMin
        %> - @c frameDurHour
        %> - @c windowDurSec
        %> - @c scale
        %> - @c label
        %> - @c offset
        %> - @c color
        %> - @c visible
        %> - @c usageState Struct defining usage state classification
        %> thresholds and parameters.
        %> @note This is useful with the PASettings companion class.
        %> @note When adding default parameters, be sure to match saveable
        %> parameters in getSaveParameters()
        %======================================================================
        function pStruct = getDefaultParameters()
            pStruct.pathname = '.'; %directory of accelerometer data.
            pStruct.filename = ''; %last accelerometer data opened.
            pStruct.curWindow = 1;
            pStruct.frameDurMin = 15;  % frame duration minute of 0 equates to frame sizes of 1 frame per sample (i.e. no aggregation)
            pStruct.frameDurHour = 0;
            pStruct.aggregateDurMin = 3;
            pStruct.windowDurSec = 60*60; % set to 1 hour
            
            usageState.longClassificationMinimumDurationOfMinutes=15;
            usageState.shortClassificationMinimumDurationOfMinutes = 5;
            usageState.awakeVsAsleepCountsPerSecondCutoff = 1;  % exceeding the cutoff means you are awake
            usageState.activeVsInactiveCountsPerSecondCutoff = 10; % exceeding the cutoff indicates active
            usageState.onBodyVsOffBodyCountsPerMinuteCutoff = 1; % exceeding the cutoff indicates on body (wear)
            
            usageState.mergeWithinHoursForSleep = 2;
            usageState.minHoursForSleep = 4;
            
            usageState.mergeWithinMinutesForREM = 5;
            usageState.minMinutesForREM = 20;
            
            usageState.mergeWithinHoursForNonWear = 4;
            usageState.minHoursForNonWear = 4;
            
            usageState.mergeWithinHoursForStudyOver = 6;
            usageState.minHoursForStudyOver = 12;% -> this is for classifying state as over.
            usageState.mergeWithinFinalHoursOfStudy = 4;
            
            pStruct.usageStateRules = usageState;
            
            featureStruct = PAData.getFeatureDescriptionStructWithPSDBands();
            fnames = fieldnames(featureStruct);
            
            windowHeight = 1000; %diff(obj.getMinmax('all'))
            
            pStruct.yDelta = 0.05*windowHeight; %diff(obj.getMinmax('all'));
            
            featuresYDelta = windowHeight/(numel(fnames)+1);
            
            colorChoices = {'y','r','k','g','b','k'};
            for f = 1 : numel(fnames)
                curFeature = fnames{f};
                curColor = colorChoices{mod(f,numel(colorChoices))+1};
                curDescription = featureStruct.(curFeature);
                pStruct.offset.features.(curFeature) = featuresYDelta*f;
                
                if(strcmpi(curFeature,'rms'))
                    scaleVal = 2;
                elseif(strcmpi(curFeature,'sum'))
                    scaleVal = 0.001;
                elseif(strcmpi(curFeature,'std'))
                    scaleVal = 1;
                elseif(strcmpi(curFeature,'var'))
                    scaleVal = 0.1;
                else
                    scaleVal = 1;
                end
                
                pStruct.scale.features.(curFeature) = scaleVal;
                pStruct.label.features.(curFeature).string = curDescription;
                %                pStruct.label.features.(curFeature).position = [0 0 0];
                pStruct.color.features.(curFeature).color = curColor;
                pStruct.visible.features.(curFeature).visible = 'on';
                
            end
            
            
            %Default is everything to be visible
            timeSeriesStruct = PAData.getDummyStruct('timeSeries');
            visibleProp.visible = 'on';
            pStruct.visible.timeSeries = PAData.overwriteEmptyStruct(timeSeriesStruct,visibleProp);
            
            % yDelta = 1/20 of the vertical screen space (i.e. 20 can fit)
            pStruct.offset.timeSeries.accel.raw.x = pStruct.yDelta*1;
            pStruct.offset.timeSeries.accel.raw.y = pStruct.yDelta*4;
            pStruct.offset.timeSeries.accel.raw.z = pStruct.yDelta*7;
            pStruct.offset.timeSeries.accel.raw.vecMag = pStruct.yDelta*10;
            pStruct.offset.timeSeries.accel.count.x = pStruct.yDelta*1;
            pStruct.offset.timeSeries.accel.count.y = pStruct.yDelta*4;
            pStruct.offset.timeSeries.accel.count.z = pStruct.yDelta*7;
            pStruct.offset.timeSeries.accel.count.vecMag = pStruct.yDelta*10;
            pStruct.offset.timeSeries.steps = pStruct.yDelta*14;
            pStruct.offset.timeSeries.lux = pStruct.yDelta*15;
            pStruct.offset.timeSeries.inclinometer.standing = pStruct.yDelta*19.0;
            pStruct.offset.timeSeries.inclinometer.sitting = pStruct.yDelta*18.25;
            pStruct.offset.timeSeries.inclinometer.lying = pStruct.yDelta*17.5;
            pStruct.offset.timeSeries.inclinometer.off = pStruct.yDelta*16.75;
            
            
            pStruct.color.timeSeries.accel.raw.x.color = 'r';
            pStruct.color.timeSeries.accel.raw.y.color = 'g';
            pStruct.color.timeSeries.accel.raw.z.color = 'b';
            pStruct.color.timeSeries.accel.raw.vecMag.color = 'k';
            pStruct.color.timeSeries.accel.count.x.color = 'r';
            pStruct.color.timeSeries.accel.count.y.color = 'g';
            pStruct.color.timeSeries.accel.count.z.color = 'b';
            pStruct.color.timeSeries.accel.count.vecMag.color = 'k';
            pStruct.color.timeSeries.steps.color = 'm'; %[1 0.5 0.5];
            pStruct.color.timeSeries.lux.color = 'y';
            pStruct.color.timeSeries.inclinometer.standing.color = 'k';
            pStruct.color.timeSeries.inclinometer.lying.color = 'k';
            pStruct.color.timeSeries.inclinometer.sitting.color = 'k';
            pStruct.color.timeSeries.inclinometer.off.color = 'k';
            
            % Scale to show at
            % Increased scale used for raw acceleration data so that it can be
            % seen more easily.
            pStruct.scale.timeSeries.accel.raw.x = 10;
            pStruct.scale.timeSeries.accel.raw.y = 10;
            pStruct.scale.timeSeries.accel.raw.z = 10;
            pStruct.scale.timeSeries.accel.raw.vecMag = 10;
            pStruct.scale.timeSeries.accel.count.x = 1;
            pStruct.scale.timeSeries.accel.count.y = 1;
            pStruct.scale.timeSeries.accel.count.z = 1;
            pStruct.scale.timeSeries.accel.count.vecMag = 1;
            pStruct.scale.timeSeries.steps = 5;
            pStruct.scale.timeSeries.lux = 1;
            pStruct.scale.timeSeries.inclinometer.standing = 5;
            pStruct.scale.timeSeries.inclinometer.sitting = 5;
            pStruct.scale.timeSeries.inclinometer.lying = 5;
            pStruct.scale.timeSeries.inclinometer.off = 5;
            
            [tagLines, labels] = PAData.getDefaultTagLineLabels();
            for t=1:numel(tagLines)
                eval(['pStruct.label.timeSeries.',tagLines{t},'.string = ''',labels{t},''';']);
            end
            
            %            pStruct.label.timeSeries.accel.raw.x.string = 'X_R_A_W';
            %            pStruct.label.timeSeries.accel.raw.y.string = 'Y_R_A_W';
            %            pStruct.label.timeSeries.accel.raw.z.string = 'Z_R_A_W';
            %            pStruct.label.timeSeries.accel.vecMag.string = 'Magnitude (raw)';
            %
            %            pStruct.label.timeSeries.count.raw.x.string = 'X_R_A_W';
            %            pStruct.label.timeSeries.count.raw.y.string = 'Y_R_A_W';
            %            pStruct.label.timeSeries.count.raw.z.string = 'Z_R_A_W';
            %            pStruct.label.timeSeries.count.vecMag.string = 'Magnitude (count)';
            %
            %            pStruct.label.timeSeries.steps.string = 'Steps';
            %            pStruct.label.timeSeries.lux.string = 'Lux';
            %
            %            pStruct.label.timeSeries.inclinometer.standing.string = 'Standing';
            %            pStruct.label.timeSeries.inclinometer.sitting.string = 'Sitting';
            %            pStruct.label.timeSeries.inclinometer.lying.string = 'Lying';
            %            pStruct.label.timeSeries.inclinometer.off.string = 'Off';
            
            
        end
        
        % ======================================================================
        %> @brief Returns structure whose values are taken from the struct
        %> and indices provided.
        %> @param structIn Struct of indicable data.
        %> @param indices Vector (logical or ordinal) of indices to select time
        %> series data by.
        %> @retval structOut Struct with matching fields as input struct, with values taken at indices.
        %======================================================================
        function structOut = subsStruct(structIn,indices)
            if(isstruct(structIn))
                
                fnames = fieldnames(structIn);
                structOut = struct();
                
                for f=1:numel(fnames)
                    structOut.(fnames{f}) = PAData.subsStruct(structIn.(fnames{f}),indices);
                end
                
            elseif(isempty(structIn))
                
                structOut = [];
                
            else
                structOut = structIn(indices);
            end
        end
        
        
        % ======================================================================
        %> @brief Helper function for loading raw and count file
        %> formats to ensure proper ordering and I/O error handling.
        %> @param startDateNum The start date number that the ordered data cell should
        %> begin at.  (should be generated using datenum())
        %> @param stopDateNum The date number (generated using datenum()) that the ordered data cell
        %> ends at.
        %> @param dateNumDelta The difference between two successive date number samples.
        %> @param sampledDateVec Vector of date number values taken between startDateNum
        %> and stopDateNum (inclusive) and are in the order and size as the
        %> individual cell components of tmpDataCell
        %> @param tmpDataCellOrMatrix A cell or matrix of row vectors whose individual values correspond to
        %> the order of sampledDateVec.  @note tmpDataMatrix(:,x)==tempDataCell{x}       
        %> @param missingValue (Optional) Value to be used in the ordered output data
        %> cell where the tmpDataCell does not have corresponding values.
        %> The default is 'nan'.
        %> @retval orderedDataCell A cell of vectors that are taken from tmpDataCell but
        %> initially filled with the missing value parameter and ordered
        %> according to synthDateNum.
        %> @retval synthDateNum Vector of date numbers corresponding to the date vector
        %> matrix return argument.
        %> @retval synthDateVec Matrix of date vectors ([Y, Mon,Day, Hr, Mn, Sec]) generated by
        %> startDateNum:dateNumDelta:stopDateNum which correponds to the
        %> row order of orderedDataCell cell values/vectors
        %> @note This is a helper function for loading raw and count file
        %> formats to ensure proper ordering and I/O error handling.
        %======================================================================
        function [orderedDataCell, synthDateNum, synthDateVec] = mergedCell(startDateNum, stopDateNum, dateNumDelta, sampledDateVec,tmpDataCellOrMatrix,missingValue)
            if(nargin<6 || isempty(missingValue))
                missingValue = nan;
            end
            
            
            [synthDateNum, synthDateVec] = PAData.datespace(startDateNum, stopDateNum, dateNumDelta);
            numSamples = size(synthDateVec,1);
            
            %make a cell with the same number of column as
            %loaded in the file less 2 (remove date and time
            %b/c already have these, with each column entry
            %having an array with as many missing values as
            %originally found.
            orderedDataCell =  repmat({repmat(missingValue,numSamples,1)},1,size(tmpDataCellOrMatrix,2));
            
            %This takes 2.0 seconds!
            sampledDateNum = datenum(sampledDateVec);
            [~,IA,~] = intersect(synthDateNum,sampledDateNum);
            
            %This takes 153.7 seconds! - 'rows' option is not as helpful
            %here.
            %            [~,IA,~] = intersect(synthDateVec,sampledDateVec,'rows');
            for c=1:numel(orderedDataCell)
                if(iscell(tmpDataCellOrMatrix))
                    orderedDataCell{c}(IA) = tmpDataCellOrMatrix{c};
                else
                    orderedDataCell{c}(IA) = tmpDataCellOrMatrix(:,c);
                end
            end
        end
        
        
        
        % ======================================================================
        %> @brief Linearly spaced dates from start to stop dates provided.
        %> @param startDateNum The start date number that the ordered data cell should
        %> begin at.  (should be generated using datenum())
        %> @param stopDateNum The date number (generated using datenum()) that the ordered data cell
        %> ends at.
        %> @param dateNumDelta The difference between two successive date number samples.
        %> @param sampledDateVec Vector of date number values taken between startDateNum
        %> and stopDateNum (inclusive) and are in the order and size as the
        %> individual cell components of tmpDataCell
        %> @retval synthDateNum Vector of date numbers corresponding to the date vector
        %> matrix return argument.
        %> @retval synthDateVec Matrix of date vectors ([Y, Mon,Day, Hr, Mn, Sec]) generated by
        %> startDateNum:dateNumDelta:stopDateNum which correponds to the
        %> row order of orderedDataCell cell values/vectors
        %======================================================================
        function [synthDateNum, synthDateVec] = datespace(startDateNum, stopDateNum, dateNumDelta)            
            synthDateVec = datevec(startDateNum:dateNumDelta:stopDateNum);
            synthDateVec(:,6) = round(synthDateVec(:,6)*1000)/1000;
            synthDateNum = datenum(synthDateVec);
        end     
        
        % ======================================================================
        %> @brief Evaluates the two structures, field for field, using the function name
        %> provided.
        %> @param operand A string name of the operation (via 'eval') to conduct at
        %> the lowest level.  Additional operands include:
        %> - passthrough Requires Optional field name to be set.
        %> - calculateposition (requires rtStruct to have .xdata and .ydata
        %> fields.
        %> @param ltStruct A structure whose fields are either structures or vectors.
        %> @param rtStruct A structure whose fields are either structures or vectors.
        %> @param optionalDestField Optional field name to subset the resulting output
        %> structure to (see last example).  This can be useful if the
        %> output structure will be passed as input that expects a specific
        %> sub field name for the values (e.g. line properties).  See last
        %> example below.
        %> @retval resultStruct A structure with same fields as ltStruct and rtStruct
        %> whose values are the result of applying operand to corresponding
        %> fields.
        %> @note In the special case that operand is set to 'passthrough'
        %> only ltStruct is used (enter ltStruct as the rtStruct value)
        %> and the optionalDestField must be set (i.e. cannot be empty).
        %> The purpose of the 'passthrough' operation is to insert a field named
        %> optionalDestField between any field/non-struct value pairs.
        %>
        %> @note For example:
        %> @note ltStruct =
        %> @note         x: 2
        %> @note     accel: [1x1 struct]
        %> @note       [x]: 0.5000
        %> @note       [y]: 1
        %> @note
        %> @note rtStruct =
        %> @note         x: [10 10 2]
        %> @note     accel: [1x1 struct]
        %> @note             [x]: [10 10 2]
        %> @note             [y]: [1 2 3]
        %> @note
        %> @note
        %> @note
        %> @note PAData.structEval('plus',rtStruct,ltStruct)
        %> @note ans =
        %> @note         x: [12 12 4]
        %> @note     accel: [1x1 struct]
        %> @note             [x]: [10.5000 10.5000 2.5000]
        %> @note             [y]: [2 3 4]
        %> @note
        %> @note PAData.structEval('plus',rtStruct,ltStruct,'ydata')
        %> @note ans =
        %> @note         x.ydata: [12 12 4]
        %> @note           accel: [1x1 struct]
        %> @note                   [x].ydata: [10.5000 10.5000 2.5000]
        %> @note                   [y].ydata: [2 3 4]
        %> @note
        %> @note PAData.structEval('passthrough',ltStruct,ltStruct,'string')
        %> @note ans =
        %> @note         x.string: 2
        %> @note            accel: [1x1 struct]
        %> @note                    [x].string: 0.5000
        %> @note                    [y].string: 1
        %> @note
        %> @note PAData.structEval('overwrite',ltStruct,ltStruct,value)
        %> @note ans =
        %> @note         x: value
        %> @note     accel: [1x1 struct]
        %> @note              [x]: value
        %> @note              [y]: value
        %> @note        
        %> @note
        % ======================================================================
        function resultStruct = structEval(operand,ltStruct,rtStruct,optionalDestFieldOrValue)
            if(nargin < 4)
                optionalDestFieldOrValue = [];
            end
            
            if(isstruct(ltStruct))
                fnames = fieldnames(ltStruct);
                resultStruct = struct();
                for f=1:numel(fnames)
                    curField = fnames{f};
                    resultStruct.(curField) = PAData.structEval(operand,ltStruct.(curField),rtStruct.(curField),optionalDestFieldOrValue);
                end
            else
                if(strcmpi(operand,'calculateposition'))
                    resultStruct.position = [rtStruct.xdata(1), rtStruct.ydata(1), 0];                    
                else
                    if(~isempty(optionalDestFieldOrValue))
                        if(strcmpi(operand,'passthrough'))
                            resultStruct.(optionalDestFieldOrValue) = ltStruct;
                        elseif(strcmpi(operand,'overwrite'))
                            resultStruct = optionalDestFieldOrValue;
                        elseif(strcmpi(operand,'repmat'))
                            resultStruct = repmat(ltStruct,optionalDestFieldOrValue);
                        else
                            resultStruct.(optionalDestFieldOrValue) = feval(operand,ltStruct,rtStruct);
                        end
                    else
                        resultStruct = feval(operand,ltStruct,rtStruct);
                    end
                end
            end
        end
        
        % ======================================================================
        %> @brief Evaluates the two structures, field for field, using the function name
        %> provided.
        %> @param operand A string name of the operation (via 'eval') to conduct at
        %> the lowest level.
        %> @param ltStruct A structure whose fields are either structures or vectors.
        %> @param A Matrix value of the same dimension as the first structure's (ltStruct)
        %> non-struct field values.
        %> @param optionalDestField Optional field name to subset the resulting output
        %> structure to (see last example).  This can be useful if the
        %> output structure will be passed as input that expects a specific
        %> sub field name for the values (e.g. line properties).  See last
        %> example below.
        %> @retval resultStruct A structure with same fields as ltStruct and optionally
        %> the optionalDestField whose values are the result of applying operand to corresponding
        %> fields and the input matrix.
        %>
        %> @note For example:
        %> @note
        %> @note ltStruct =
        %> @note         x.position: [10 10 2]
        %> @note     accel: [1x1 struct]
        %> @note             [x.position]: [10 10 2]
        %> @note             [y.position]: [1 2 3]
        %> @note
        %> @note A =
        %> @note     [1 1 0]
        %> @note
        %> @note PAData.structEval('plus',ltStruct,A)
        %> @note ans =
        %> @note         x.position: [11 11 2]
        %> @note     accel: [1x1 struct]
        %> @note             [x.position]: [11 11 2]
        %> @note             [y.position]: [2 3 3]
        %> @note
        % ======================================================================
        function resultStruct = structScalarEval(operand,ltStruct,A,optionalDestField)
            if(nargin < 4)
                optionalDestField = [];
            end
            
            if(isstruct(ltStruct))
                fnames = fieldnames(ltStruct);
                resultStruct = struct();
                for f=1:numel(fnames)
                    curField = fnames{f};
                    resultStruct.(curField) = PAData.structScalarEval(operand,ltStruct.(curField),A,optionalDestField);
                end
            else
                if(~isempty(optionalDestField))
                    if(strcmpi(operand,'passthrough'))
                        resultStruct.(optionalDestField) = ltStruct;
                    else
                        resultStruct.(optionalDestField) = feval(operand,ltStruct,A);
                    end
                else
                    resultStruct = feval(operand,ltStruct,A);
                end
            end
        end
        
        % ======================================================================
        %> @brief Appends the fields of one to another.  Values for fields of the same name are taken from the right struct (rtStruct)
        %> and built into the output struct.  If the left struct does not
        %> have a matching field, then it will be created with the right
        %> structs value.  
        %> @param ltStruct A structure whose fields are to be appended by the other.
        %> @param rtStruct A structure whose fields are will be appened to the other.
        %> @retval ltStruct The resultof append rtStruct to ltStruct.
        %> @note For example:
        %> @note ltStruct =
        %> @note     ydata: [1 1]
        %> @note     accel: [1x1 struct]
        %> @note            [x]: 0.5000
        %> @note            [y]: 1
        %> @note
        %> @note rtStruct =
        %> @note     xdata: [1 100]
        %> @note
        %> @note PAData.structEval(ltStruct,rtStruct)
        %> @note ans =
        %> @note     ydata: [1 1]
        %> @note     xdata: [1 100]
        %> @note     accel: [1x1 struct]
        %> @note            [xdata]: [1 100]
        %> @note            [x]: [10.5000 10.5000 2.5000]
        %> @note            [y]: [2 3 4]
        %> @note
        % ======================================================================
        function ltStruct = appendStruct(ltStruct,rtStruct)
            if(isstruct(ltStruct))
                fnames = fieldnames(ltStruct);
                for f=1:numel(fnames)
                    curField = fnames{f};
                    if(isstruct(ltStruct.(curField)))
                        ltStruct.(curField) = PAData.appendStruct(ltStruct.(curField),rtStruct);
                    else
                        % This is a bit of an issue ...
                        appendNames=fieldnames(rtStruct);
                        for a=1:numel(appendNames)
                            ltStruct.(appendNames{a}) = rtStruct.(appendNames{a});
                        end
                    end
                end
            end
        end
        
        % ======================================================================
        %> @brief Merge the fields of one struct with another.  Copies over
        %> matching field values.  Similar to appendStruct, but now the second argument
        %> is itself a struct with similar organization as the first
        %> argument.
        %> @param ltStruct A structure whose fields are to be appended by the other.
        %> @param rtStruct A structure whose fields are will be appened to the other.
        %> @retval ltStruct The result of merging rtStruct with ltStruct.
        %> @note For example:
        %> @note ltStruct =
        %> @note     accel: [1x1 struct]
        %> @note            [x]: 0.5000
        %> @note            [y]: 1
        %> @note     lux: [1x1 struct]
        %> @note            [z]: 0.5000
        %> @note
        %> @note rtStruct =
        %> @note     accel: [1x1 struct]
        %> @note            [x]: [1.0]
        %> @note            [pos]: [0.5000, 1, 0]
        %> @note
        %> @note
        %> @note PAData.structEval(rtStruct,ltStruct)
        %> @note ans =
        %> @note     accel: [1x1 struct]
        %> @note              [x]: 1.0
        %> @note              [y]: 1
        %> @note            [pos]: [0.5000, 1, 0]
        %> @note     lux: [1x1 struct]
        %> @note            [z]: 0.5000
        %> @note            [pos]: [0.5000, 1, 0]
        %> @note
        % ======================================================================
        function ltStruct = mergeStruct(ltStruct,rtStruct)
            
            if(isstruct(rtStruct))
                fnames = fieldnames(rtStruct);
                for f=1:numel(fnames)
                    curField = fnames{f};
                    if(isstruct(rtStruct.(curField)))
                        if(isfield(ltStruct,curField))
                            ltStruct.(curField) = PAData.mergeStruct(ltStruct.(curField),rtStruct.(curField));
                        else
                            ltStruct.(curField) = rtStruct.(curField);
                        end
                    else
                        ltStruct.(curField) = rtStruct.(curField);
                    end
                end
            end
        end
        
        
        % ======================================================================
        %> @brief Inserts the second argument into any empty fields of the first
        %> struct argument.
        %> @param ltStruct A structure whose empty fields will be set to the second argument.
        %> @param rtStruct A structure
        %> @retval ltStruct The structure that results from inserting rtStruct into ltStruct.
        %> @note For example:
        %> @note ltStruct =
        %> @note     accel: [1x1 struct]
        %> @note            [x]: []
        %> @note            [y]: []
        %> @note     lux: []
        %> @note
        %> @note rtStruct =
        %> @note     color: 'k'
        %> @note     data: [1x1 struct]
        %> @note            [pos]: [0.5000, 1, 0]
        %> @note
        %> @note
        %> @note PAData.structEval(rtStruct,ltStruct)
        %> @note ans =
        %> @note     accel: [1x1 struct]
        %> @note              [x]: [1x1 struct]
        %> @note                   color: 'k'
        %> @note                   data: [1x1 struct]
        %> @note                         [pos]: [0.5000, 1, 0]
        %> @note              [y]: [1x1 struct]
        %> @note                   color: 'k'
        %> @note                   data: [1x1 struct]
        %> @note                         [pos]: [0.5000, 1, 0]
        %> @note     lux: [1x1 struct]
        %> @note          color: 'k'
        %> @note          data: [1x1 struct]
        %> @note                [pos]: [0.5000, 1, 0]
        %> @note
        % ======================================================================
        function ltStruct = overwriteEmptyStruct(ltStruct,rtStruct)
            if(isstruct(ltStruct))
                fnames = fieldnames(ltStruct);
                for f=1:numel(fnames)
                    curField = fnames{f};
                    ltStruct.(curField) = PAData.overwriteEmptyStruct(ltStruct.(curField),rtStruct);
                end
            elseif(isempty(ltStruct))
                ltStruct = rtStruct;
            end
        end
        
        %======================================================================
        %> @brief flattens a structure to a single dimensional array (i.e. a
        %> vector)
        %> @param structure A struct with any number of fields.
        %> @retval vector A vector with values that are taken from the
        %> structure.
        %======================================================================
        function vector = struct2vec(structure,vector)
            if(nargin<2)
                vector = [];
            end
            if(~isstruct(structure))
                vector = structure;
            else
                fnames = fieldnames(structure);
                for f=1:numel(fnames)
                    vector = [vector;PAData.struct2vec(structure.(fnames{f}))];
                end
            end
        end
        
        % ======================================================================
        %> @brief Evaluates the range (min, max) of components found in the
        %> input struct argument and returns the range as struct values with
        %> matching fieldnames/organization as the input struct's highest level.
        %> @param dataStruct A structure whose fields are either structures or vectors.
        %> @retval structMinMax a struct whose fields correspond to those of
        %> the input struct and whose values are [min, max] vectors that
        %> correspond to the minimum and maximum values found in the input
        %> structure for that field.
        %> @note Consider the example
        %> @note dataStruct.accel.x = [-1 20 5 13];
        %> @note dataStruct.accel.y = [1 70 9 3];
        %> @note dataStruct.accel.z = [-10 2 5 1];
        %> @note dataStruct.lux = [0 0 0 9];
        %> @note structRange.accel is [-10 70]
        %> @note structRange.lux is [0 9]
        %======================================================================
        function structMinmax = minmax(dataStruct)
            fnames = fieldnames(dataStruct);
            structMinmax = struct();
            for f=1:numel(fnames)
                curField = dataStruct.(fnames{f});
                structMinmax.(fnames{f}) = minmax(PAData.getRecurseMinmax(curField));
            end
        end
        
        function structToUpdate = updateStructWithStruct(structToUpdate, structToUpdateWith)
            
            if(isstruct(rtStruct))
                fnames = fieldnames(rtStruct);
                for f=1:numel(fnames)
                    curField = fnames{f};
                    if(isstruct(rtStruct.(curField)))
                        if(isfield(ltStruct,curField))
                            ltStruct.(curField) = PAData.mergeStruct(ltStruct.(curField),rtStruct.(curField));
                        else
                            ltStruct.(curField) = rtStruct.(curField);
                        end
                    else
                        ltStruct.(curField) = rtStruct.(curField);
                    end
                end
            end
            
            
            if(isstruct(ruleStruct))
                ruleFields = fieldnames(this.usageStateRules);
                for f=1:numel(ruleFields)
                    curField = ruleFields{f};
                    if(hasfield(ruleStruct,curField) && class(ruleStruct.(curField)) == class(this.usageStateRules.(curField)))
                        this.usageStateRules.(curField) = ruleStruct.(curField);
                    end
                end
            end
            
        end
        
        % ======================================================================
        %> @brief Recursive helper function for minmax()
        %> input struct argument and returns the range as struct values with
        %> matching fieldnames/organization as the input struct's highest level.
        %> @param dataStruct A structure whose fields are either structures or vectors.
        %> @retval minmaxVec Nx2 vector of minmax values for the given dataStruct.
        % ======================================================================
        function minmaxVec = getRecurseMinmax(dataStruct)
            if(isstruct(dataStruct))
                minmaxVec = [];
                fnames = fieldnames(dataStruct);
                for f=1:numel(fnames)
                    minmaxVec = minmax([PAData.getRecurseMinmax(dataStruct.(fnames{f})),minmaxVec]);
                end
            else
                %minmax is performed on each row; just make one row
                minmaxVec = double(minmax(dataStruct(:)'));
            end
        end
        
        
        % ======================================================================
        %> @brief Returns an empty struct with fields that mirror PAData's
        %> time series instance variables that contain
        %> @param structType (Optional) String identifying the type of data to obtain the
        %> offset from.  Can be
        %> @li @c timeSeries (default) - units are sample points
        %> @li @c features - units are frames
        %> @li @c bins - units are bins
        %> @retval dat A struct of PAData's time series, feature, or aggregate bin instance variables.
        %> Time series include:
        %> - accel.(accelType).x
        %> - accel.(accelType).y
        %> - accel.(accelType).z
        %> - accel.(accelType).vecMag
        %> - steps
        %> - lux
        %> - inclinometer
        % =================================================================
        function dat = getDummyStruct(structType)
            if(nargin<1 || isempty(structType))
                structType = 'timeSeries';
            end
            
            switch structType
                case 'timeSeries'
                    accelS.raw.x =[];
                    accelS.raw.y = [];
                    accelS.raw.z = [];
                    accelS.raw.vecMag = [];
                    
                    accelS.count.x =[];
                    accelS.count.y = [];
                    accelS.count.z = [];
                    accelS.count.vecMag = [];
                    
                    incl.standing = [];
                    incl.sitting = [];
                    incl.lying = [];
                    incl.off = [];
                    dat.accel = accelS;
                    dat.steps = [];
                    dat.lux = [];
                    dat.inclinometer = incl;
                case 'bins'
                    binNames =  PAData.getPrefilterMethods();
                    dat = struct;
                    for f=1:numel(binNames)
                        dat.(lower(binNames{f})) = [];
                    end
                    
                case 'features'
                    %                    featureNames =  PAData.getExtractorMethods();
                    featureNames = fieldnames(PAData.getFeatureDescriptionStructWithPSDBands());
                    dat = struct;
                    for f=1:numel(featureNames)
                        dat.(lower(featureNames{f})) = [];
                    end
                    
                otherwise
                    dat = [];
                    fprintf('Unknown offset type (%s).\n',structType)
            end
        end
        
        % ======================================================================
        %> @brief Returns a struct with subfields that hold the line properties
        %> for graphic display of the time series instance variables.
        %> @param structType (Optional) String identifying the type of data to obtain the
        %> offset from.  Can be
        %> @li @c timeSeries (default) units are sample points
        %> @li @c features units are frames
        %> @li @c bins units are bins
        %> @retval dat A struct of PAData's time series instance variables, which
        %> include:
        %> - accel.(accelType).x.(xdata, ydata, color)
        %> - accel.(accelType).y.(xdata, ydata, color)
        %> - accel.(accelType).z.(xdata, ydata, color)
        %> - accel.(accelType).vecMag.(xdata, ydata, color)
        %> - inclinometer.(xdata, ydata, color)
        %> - lux.(xdata, ydata, color)
        % =================================================================
        function dat = getDummyDisplayStruct(structType)
            lineProps.xdata = [1 1200];
            lineProps.ydata = [1 1];
            lineProps.color = 'k';
            lineProps.visible = 'on';
            
            if(nargin<1 || isempty(structType))
                structType = 'timeSeries';
            end
            
            dat = PAData.getDummyStruct(structType);
            dat = PAData.overwriteEmptyStruct(dat,lineProps);
            
        end
        
        % --------------------------------------------------------------------
        %> @brief Returns a cell listing of available prefilter methods as strings.
        %> @retval prefilterMethods Cell listing of prefilter methods.
        %> - @c none No prefiltering
        %> - @c rms  Root mean square
        %> - @c hash
        %> - @c sum
        %> - @c median
        %> - @c mean
        %> @note These methods can be passed as the argument to PAData's
        %> prefilter() method.
        % --------------------------------------------------------------------
        function prefilterMethods = getPrefilterMethods()
            prefilterMethods = {'None','RMS','Hash','Sum','Median','Mean'};
        end
        
        % --------------------------------------------------------------------
        %> @brief Returns a cell listing of available feature extraction methods as strings.
        %> @retval extractorDescriptions Cell listing with description of feature extraction methods.
        %> - @c none No feature extraction
        %> - @c rms  Root mean square
        %> - @c hash
        %> - @c sum
        %> - @c median
        %> - @c mean
        %> @note These methods can be passed as the argument to PAData's
        %> prefilter() method.
        % --------------------------------------------------------------------
        function extractorDescriptions = getExtractorDescriptions()
            [~, extractorDescriptions] = PAData.getFeatureDescriptionStruct();
            
            %% This was before I rewrote getFeatureDescriptionStruct
            % featureStruct = PAData.getFeatureDescriptionStruct();
            % extractorDescriptions = struct2cell(featureStruct);
            
            %%  This was apparently before I knew about struct2cell ...
            %            fnames = fieldnames(featureStruct);
            %
            %            extractorDescriptions = cell(numel(fnames),1);
            %            for f=1:numel(fnames)
            %                extractorDescriptions{f} = featureStruct.(fnames{f});
            %            end
            
            %%  And this, apparently (again), was before that ...
            % extractorMethods = ['All';extractorMethods;'None'];
        end
        
        % --------------------------------------------------------------------
        %> @brief Returns a struct of feature extraction methods and string descriptions as the corresponding values.
        %> @retval featureStruct A struct of  feature extraction methods and string descriptions as the corresponding values.
        % --------------------------------------------------------------------
        function [featureStruct, varargout] = getFeatureDescriptionStruct()
            featureStruct.mean = 'Mean';
            featureStruct.medianad = 'Median Absolute Deviation';
            featureStruct.meanad = 'Mean Absolute Deviation';
            featureStruct.median = 'Median';
            featureStruct.std = 'Standard Deviation';
            featureStruct.rms = 'Root mean square';
            featureStruct.sum = 'Sum';
            featureStruct.var = 'Variance';
            featureStruct.mode = 'Mode';
            featureStruct.usagestate = 'Activity Categories';            
            featureStruct.psd = 'Power Spectral Density';
            %           featureStruct.count = 'Count';
            if(nargout>1)
                varargout{1} = struct2cell(featureStruct);
            end
            
        end
        
        %> @brief Returns descriptive text as key value pair for features
        %> where the feature names are the keys.
        %> @retval featureStructWithPSDBands struct with keyname to 'Value description'
        %> pairs.
        %> @retval varargout Cell with descriptive labels in the same order
        %> as they appear in argument one's keyvalue paired struct.
        function [featureStructWithPSDBands, varargout] = getFeatureDescriptionStructWithPSDBands()
            featureStruct = rmfield(PAData.getFeatureDescriptionStruct(),'psd');
            psdFeatureStruct = PAData.getPSDFeatureDescriptionStruct();
            featureStructWithPSDBands = PAData.mergeStruct(featureStruct,psdFeatureStruct);
            if(nargout>1)
                varargout{1} = struct2cell(featureStructWithPSDBands);
            end
        end
        
        function [psdFeatureStruct, varargout] = getPSDFeatureDescriptionStruct()
            psdFeatureStruct = struct();
            psdNames = PAData.getPSDBandNames();
            for p=1:numel(psdNames)
                psdFeatureStruct.(psdNames{p}) = sprintf('Power Spectral Density (band - %u)',p);
            end
            if(nargout>1)
                varargout{1} = struct2cell(psdFeatureStruct);
            end
        end
        
        function psdExtractorDescriptions = getPSDExtractorDescriptions()
            [~,psdExtractorDescriptions] = PAData.getPSDFeatureDescriptionStruct();
        end        
        
        % --------------------------------------------------------------------
        %> @brief Returns a struct representing the internal architecture
        %> used by PAData to hold and process acceleration data.
        %> @li @c timeSeries = 'time series';
        %> @li @c bins = 'aggregate bins';
        %> @li @c features = 'features';
        %> @retval structType Struct with the following fields and corresponding string
        %> values.
        %> @note This is helpful in identifying different offset, scale, label, color,  and
        %> miscellaneous graphic and data choices.
        % --------------------------------------------------------------------
        function structType = getStructTypes()
            structType.timeSeries = 'time series';
            %            structType.bins = 'aggregate bins';
            structType.features = 'features';
        end
        
        % --------------------------------------------------------------------
        %> @brief Returns the fieldname of PAData's struct types (see getStructTypes())
        %> that matches the string argument.
        %> @param description String description that can be
        %> @li @c timeSeries = 'time series';
        %> @li @c bins = 'aggregate bins';
        %> @li @c features = 'features';
        %> @retval structName Name of the field that matches the description.
        %> @note For example:
        %> @note structName = PAData.getStructNameFromDescription('time series');
        %> @note results in structName = 'timeSeries'
        % --------------------------------------------------------------------
        function structName = getStructNameFromDescription(description)
            structType = PAData.getStructTypes();
            fnames = fieldnames(structType);
            structName = [];
            for f=1:numel(fnames)
                if(strcmpi(description,structType.(fnames{f})))
                    structName = fnames{f};
                    break;
                end
            end
        end
        
        %> @brief Returns start and stop pairs of the sample points where where line_in is
        %> greater (i.e. crosses) than threshold_line
        %> threshold_line and line_in must be of the same length if threshold_line is
        %> not a scalar value.
        %> @retval
        %> - Nx2 matrix of start and stop pairs of the sample points where where line_in is
        %> greater (i.e. crosses) than threshold_line
        %> - An empty matrix if no pairings are found
        %> @note Lifted from informaton/sev suite.  Authored by Hyatt Moore, IV (< June, 2013)
        function x = thresholdcrossings(line_in, threshold_line)
            
            if(nargin==1 && islogical(line_in))
                ind = find(line_in);
            else
                ind = find(line_in>threshold_line);
            end
            cur_i = 1;
            
            if(isempty(ind))
                x = ind;
            else
                x_tmp = zeros(length(ind),2);
                x_tmp(1,:) = [ind(1) ind(1)];
                for k = 2:length(ind);
                    if(ind(k)==x_tmp(cur_i,2)+1)
                        x_tmp(cur_i,2)=ind(k);
                    else
                        cur_i = cur_i+1;
                        x_tmp(cur_i,:) = [ind(k) ind(k)];
                    end;
                end;
                x = x_tmp(1:cur_i,:);
            end;
        end
        
        % ======================================================================
        %> @brief Merges events, that are separated by less than some minimum number
        %> of samples, into a single event that stretches from the start of the first event
        %> and spans until the last event of each minimally separated event
        %> pairings.  Events that are not minimally separated by another
        %> event are retained with the output.
        %> @param event_mat_in is a two column matrix
        %> @param min_samples is a scalar value
        %> @retval merged_events The output of merging event_mat's events
        %> that are separated by less than min_samples.
        %> @retval merged_indices is a logical vector of the row indices that
        %> were merged from event_mat_in. - these are the indices of the
        %> in event_mat_in that are removed/replaced
        %> @note Lifted from SEV's CLASS_events.m - authored by Hyatt Moore
        %> IV
        % =================================================================
        function [merged_events, merged_indices] = merge_nearby_events(event_mat_in,min_samples)
            
            if(nargin==1)
                min_samples = 100;
            end
            
            merged_indices = false(size(event_mat_in,1),1);
            
            if(~isempty(event_mat_in))
                merged_events = zeros(size(event_mat_in));
                num_events_out = 1;
                num_events_in = size(event_mat_in,1);
                merged_events(num_events_out,:) = event_mat_in(1,:);
                for k = 2:num_events_in
                    if(event_mat_in(k,1)-merged_events(num_events_out,2)<min_samples)
                        merged_events(num_events_out,2) = event_mat_in(k,2);
                        merged_indices(k) = true;
                    else
                        num_events_out = num_events_out + 1;
                        merged_events(num_events_out,:) = event_mat_in(k,:);
                    end
                end;
                merged_events = merged_events(1:num_events_out,:);
            else
                merged_events = event_mat_in;
            end;
        end
        
        %> @brief Parses the input file's basename (i.e. sans folder and extension)
        %> for the study id.  This will vary according from site to site as
        %> there is little standardization for file naming.
        %> @param  File basename (i.e. sans path and file extension).
        %> @retval Study ID
        function studyID = getStudyIDFromBasename(baseName)
            % Appropriate for GOALS output
            try
                studyID = baseName(1:6);
            catch me
                studyID = baseName;
            end
        end
        
        function tagStruct = getActivityTags()
            tagStruct.ACTIVE = 35;
            tagStruct.INACTIVE = 25;
            tagStruct.NAP  = 20;
            tagStruct.NREM =  15;
            tagStruct.REMS = 10;
            tagStruct.WEAR = 10;
            tagStruct.NONWEAR = 5;
            tagStruct.STUDYOVER = 0;
            tagStruct.UNKNOWN = -1;
            
            
        end
        
        function bandNamesAsCell = getPSDBandNames()
            bandNamesAsCell = str2cell(sprintf('psd_band_%u\n',1:PAData.NUM_PSD_BANDS));
        end
        
    end
end



% obj.offset.features.median = obj.yDelta;
% obj.offset.features.mean = obj.yDelta*4;
% obj.offset.features.rms = obj.yDelta*8;
% obj.offset.features.std = obj.yDelta*12;
% obj.offset.features.variance = obj.yDelta*16;
%
% obj.scale.features.median = 1;
% obj.scale.features.mean = 1;
% obj.scale.features.rms = 1;
% obj.scale.features.std = 1;
% obj.scale.features.variance = 1;
%
% obj.label.features.median.string = 'Median';
% obj.label.features.mean.string = 'Mean';
% obj.label.features.rms.string = 'RMS';
% obj.label.features.std.string = 'Standard Deviation';
% obj.label.features.variance.string = 'Variance';
%
% obj.label.features.median.position = [0 0 0];
% obj.label.features.mean.position = [0 0 0];
% obj.label.features.rms.position = [0 0 0];
% obj.label.features.std.position = [0 0 0];
% obj.label.features.variance.position = [0 0 0];
%
% obj.color.features.median.color = 'r';
% obj.color.features.mean.color = 'g';
% obj.color.features.rms.color = 'b';
% obj.color.features.std.color = 'k';
% obj.color.features.variance.color = 'y';


%  File load Raw notes:
%                        scanFormat = '%2d/%2d/%4d %2d:%2d:%f,%f32,%f32,%f32';
%                        frewind(fid);
%                        for f=1:headerLines
%                            fgetl(fid);
%                        end
%
%                        %This takes 46 seconds; //or 24 seconds or 4.547292
%                        %or 8.8 ...
%                        %seconds. or 219.960772 seconds (what is going on
%                        %here?)
%                        tic
%                        A  = fread(fid,'*char');
%                        toc
%                        tic
%                        tmpDataCell = textscan(A,scanFormat);
%                        toc
%                        toc
%                        pattern = '(?<datetimestamp>[^,]+),(?<axis1>[^,]+),(?<axis2>[^,]+),(?<axis3>[^\s]+)\s*';
%                        tic
%                        result = regexp(A(1:2e+8)',pattern,'names')  % seconds
% %                        result = regexp(A(1:1e+8)',pattern,'names')  %23.7 seconds
%                        toc

%                        scanFormat = '%u8/%u8/%u16 %2d:%2d:%f,%f32,%f32,%f32';
%tmpDataCell = textscan(A(1:1e+9),scanFormat)
%                        tmpDataCell = textscan(A(1:1e+8),scanFormat)
%                        tmpDataCell = textscan(A(1e+8+2:2e+8),scanFormat)
%                        tmpDataCell = textscan(A(2e+8-15:3e+8),scanFormat)
%                        tmpDataCell = textscan(A(3e+8:4e+8),scanFormat) %12.7 seconds
%                        tmpDataCell = textscan(A(4e+8-3:5e+8),scanFormat) %8.8 seconds
%                        tmpDataCell = textscan(A(5e+8+10:6e+8+100)',scanFormat) %7.9 seconds
%                        tmpDataCell = textscan(A(6e+8+15:7e+8+100)',scanFormat) %7.86 seconds
%                        tmpDataCell = textscan(A(7e+8+7:8e+8+100)',scanFormat) %7.8 seconds
%                        tmpDataCell = textscan(A(8e+8-13:9e+8+100)',scanFormat) %7.9 seconds
%                        tmpDataCell = textscan(A(9e+8-1:10e+8+100)',scanFormat) %7.87 seconds
%
% tic
% tmpDataCell = textscan(A(10e+8-17:11e+8+100)',scanFormat) %7.94 seconds
% toc,tic
% tmpDataCell = textscan(A(11e+8+4:12e+8+100)',scanFormat) %7.73 seconds
% toc,tic
% tmpDataCell = textscan(A(12e+8-2:13e+8+100)',scanFormat) %8.08 seconds
% toc,tic
% tmpDataCell = textscan(A(13e+8-3:14e+8+100)',scanFormat) %9.45 seconds
% toc,tic
% tmpDataCell = textscan(A(14e+8+4:14.106e+8)',scanFormat) %1.03 seconds
% toc
%                        toc
<|MERGE_RESOLUTION|>--- conflicted
+++ resolved
@@ -2156,11 +2156,7 @@
         %> use vector magnitude counts currently loaded.
         %> @param minNonWearPeriod_minutes minimum length for the non-wear
         %period in minutes, must be >1 minute.  Default is 90 minutes.
-<<<<<<< HEAD
-        function nonWearVec = classifyTroianoWearNonwear(obj, minNonWearPeriod_minutes, countActivity)
-=======
         function nonWearVec = classifyTroianoWearNonwear(obj, countActivity, minNonWearPeriod_minutes)
->>>>>>> f9c6ce3d
             nonWearVec = [];
             if(nargin<3 || minNonWearPeriod_minutes<1)
                 minNonWearPeriod_minutes = 90;
@@ -2679,7 +2675,7 @@
                     
                     % Testing for ver 2.5.0
                     % fullRawActivityBinFilename = '/Volumes/SeaG 1TB/sampledata_reveng/700851.activity.bin'
-                    %                sleepmoore:T1_GT3X_Files hyatt4$ head -n 15 ../../sampleData/raw/700851t00c1.raw.csv
+                    %                sleepmoore:T1_GT3X_Files $ head -n 15 ../../sampleData/raw/700851t00c1.raw.csv
                     %                 ------------ Data File Created By ActiGraph GT3X+ ActiLife v6.11.1 Firmware v2.5.0 date format M/d/yyyy at 40 Hz  Filter Normal -----------
                     %                 Serial Number: NEO1C15110103
                     %                 Start Time 00:00:00
